--- conflicted
+++ resolved
@@ -100,13 +100,8 @@
 { obj := λ X, op (F.obj (unop X)),
   map := λ X Y f, (F.map f.unop).op }
 
-<<<<<<< HEAD
-@[simp] lemma op_obj (F : C ⥤ D) (X : Cᵒᵖ) : (F.op).obj X = op (F.obj (unop X)) := rfl
-@[simp] lemma op_map (F : C ⥤ D) {X Y : Cᵒᵖ} (f : X ⟶ Y) : (F.op).map f = (F.map f.unop).op := rfl
-
 section
 variables (C)
-omit 𝒟
 
 def op_id : (functor.id C).op ≅ functor.id (Cᵒᵖ) :=
 { hom := { app := λ X, 𝟙 _ },
@@ -122,9 +117,7 @@
   inv := { app := λ X, 𝟙 _ }, }
 end
 
-=======
-@[simps]
->>>>>>> 0967f841
+@[simps]
 protected definition unop (F : Cᵒᵖ ⥤ Dᵒᵖ) : C ⥤ D :=
 { obj := λ X, unop (F.obj (op X)),
   map := λ X Y f, (F.map f.op).unop }
@@ -139,7 +132,6 @@
 
 section
 variables (C)
-omit 𝒟
 
 def unop_id : (functor.id Cᵒᵖ).unop ≅ functor.id C :=
 { hom := { app := λ X, 𝟙 _ },
