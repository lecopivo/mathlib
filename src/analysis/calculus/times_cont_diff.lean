/-
Copyright (c) 2019 Sébastien Gouëzel. All rights reserved.
Released under Apache 2.0 license as described in the file LICENSE.
Authors: Sébastien Gouëzel
-/
import analysis.calculus.mean_value

/-!
# Higher differentiability

A function is `C^1` on a domain if it is differentiable there, and its derivative is continuous.
By induction, it is `C^n` if it is `C^{n-1}` and its (n-1)-th derivative is `C^1` there or,
equivalently, if it is `C^1` and its derivative is `C^{n-1}`.
Finally, it is `C^∞` if it is `C^n` for all n.

We formalize these notions by defining iteratively the `n+1`-th derivative of a function as the
derivative of the `n`-th derivative. It is called `iterated_fderiv 𝕜 n f x` where `𝕜` is the
field, `n` is the number of iterations, `f` is the function and `x` is the point, and it is given
as an `n`-multilinear map. We also define a version `iterated_fderiv_within` relative to a domain,
as well as predicates `times_cont_diff_within_at`, `times_cont_diff_at`, `times_cont_diff_on` and
`times_cont_diff` saying that the function is `C^n` within a set at a point, at a point, on a set
and on the whole space respectively.

To avoid the issue of choice when choosing a derivative in sets where the derivative is not
necessarily unique, `times_cont_diff_on` is not defined directly in terms of the
regularity of the specific choice `iterated_fderiv_within 𝕜 n f s` inside `s`, but in terms of the
existence of a nice sequence of derivatives, expressed with a predicate
`has_ftaylor_series_up_to_on`.

We prove basic properties of these notions.

## Main definitions and results
Let `f : E → F` be a map between normed vector spaces over a nondiscrete normed field `𝕜`.

* `formal_multilinear_series 𝕜 E F`: a family of `n`-multilinear maps for all `n`, designed to
  model the sequence of derivatives of a function.
* `has_ftaylor_series_up_to n f p`: expresses that the formal multilinear series `p` is a sequence
  of iterated derivatives of `f`, up to the `n`-th term (where `n` is a natural number or `∞`).
* `has_ftaylor_series_up_to_on n f p s`: same thing, but inside a set `s`. The notion of derivative
  is now taken inside `s`. In particular, derivatives don't have to be unique.
* `times_cont_diff 𝕜 n f`: expresses that `f` is `C^n`, i.e., it admits a Taylor series up to
  rank `n`.
* `times_cont_diff_on 𝕜 n f s`: expresses that `f` is `C^n` in `s`.
* `times_cont_diff_at 𝕜 n f x`: expresses that `f` is `C^n` around `x`.
* `times_cont_diff_within_at 𝕜 n f s x`: expresses that `f` is `C^n` around `x` within the set `s`.
* `iterated_fderiv_within 𝕜 n f s x` is an `n`-th derivative of `f` over the field `𝕜` on the
  set `s` at the point `x`. It is a continuous multilinear map from `E^n` to `F`, defined as a
  derivative within `s` of `iterated_fderiv_within 𝕜 (n-1) f s` if one exists, and `0` otherwise.
* `iterated_fderiv 𝕜 n f x` is the `n`-th derivative of `f` over the field `𝕜` at the point `x`.
  It is a continuous multilinear map from `E^n` to `F`, defined as a derivative of
  `iterated_fderiv 𝕜 (n-1) f` if one exists, and `0` otherwise.

In sets of unique differentiability, `times_cont_diff_on 𝕜 n f s` can be expressed in terms of the
properties of `iterated_fderiv_within 𝕜 m f s` for `m ≤ n`. In the whole space,
`times_cont_diff 𝕜 n f` can be expressed in terms of the properties of `iterated_fderiv 𝕜 m f`
for `m ≤ n`.

We also prove that the usual operations (addition, multiplication, difference, composition, and
so on) preserve `C^n` functions.

## Implementation notes

The definitions in this file are designed to work on any field `𝕜`. They are sometimes slightly more
complicated than the naive definitions one would guess from the intuition over the real or complex
numbers, but they are designed to circumvent the lack of gluing properties and partitions of unity
in general. In the usual situations, they coincide with the usual definitions.

### Definition of `C^n` functions in domains

One could define `C^n` functions in a domain `s` by fixing an arbitrary choice of derivatives (this
is what we do with `iterated_fderiv_within`) and requiring that all these derivatives up to `n` are
continuous. If the derivative is not unique, this could lead to strange behavior like two `C^n`
functions `f` and `g` on `s` whose sum is not `C^n`. A better definition is thus to say that a
function is `C^n` inside `s` if it admits a sequence of derivatives up to `n` inside `s`.

This definition still has the problem that a function which is locally `C^n` would not need to
be `C^n`, as different choices of sequences of derivatives around different points might possibly
not be glued together to give a globally defined sequence of derivatives. (Note that this issue
can not happen over reals, thanks to partition of unity, but the behavior over a general field is
not so clear, and we want a definition for general fields). Also, there are locality
problems for the order parameter: one could image a function which, for each `n`, has a nice
sequence of derivatives up to order `n`, but they do not coincide for varying `n` and can therefore
not be  glued to give rise to an infinite sequence of derivatives. This would give a function
which is `C^n` for all `n`, but not `C^∞`. We solve this issue by putting locality conditions
in space and order in our definition of `times_cont_diff_within_at` and `times_cont_diff_on`.
The resulting definition is slightly more complicated to work with (in fact not so much), but it
gives rise to completely satisfactory theorems.

For instance, with this definition, a real function which is `C^m` (but not better) on `(-1/m, 1/m)`
for each natural `m` is by definition `C^∞` at `0`.

There is another issue with the definition of `times_cont_diff_within_at 𝕜 n f s x`. We can
require the existence and good behavior of derivatives up to order `n` on a neighborhood of `x`
within `s`. However, this does not imply continuity or differentiability within `s` of the function
at `x` when `x` does not belong to `s`. Therefore, we require such existence and good behavior on
a neighborhood of `x` within `s ∪ {x}` (which appears as `insert x s` in this file).

### Side of the composition, and universe issues

With a naïve direct definition, the `n`-th derivative of a function belongs to the space
`E →L[𝕜] (E →L[𝕜] (E ... F)...)))` where there are n iterations of `E →L[𝕜]`. This space
may also be seen as the space of continuous multilinear functions on `n` copies of `E` with
values in `F`, by uncurrying. This is the point of view that is usually adopted in textbooks,
and that we also use. This means that the definition and the first proofs are slightly involved,
as one has to keep track of the uncurrying operation. The uncurrying can be done from the
left or from the right, amounting to defining the `n+1`-th derivative either as the derivative of
the `n`-th derivative, or as the `n`-th derivative of the derivative.
For proofs, it would be more convenient to use the latter approach (from the right),
as it means to prove things at the `n+1`-th step we only need to understand well enough the
derivative in `E →L[𝕜] F` (contrary to the approach from the left, where one would need to know
enough on the `n`-th derivative to deduce things on the `n+1`-th derivative).

However, the definition from the right leads to a universe polymorphism problem: if we define
`iterated_fderiv 𝕜 (n + 1) f x = iterated_fderiv 𝕜 n (fderiv 𝕜 f) x` by induction, we need to
generalize over all spaces (as `f` and `fderiv 𝕜 f` don't take values in the same space). It is
only possible to generalize over all spaces in some fixed universe in an inductive definition.
For `f : E → F`, then `fderiv 𝕜 f` is a map `E → (E →L[𝕜] F)`. Therefore, the definition will only
work if `F` and `E →L[𝕜] F` are in the same universe.

This issue does not appear with the definition from the left, where one does not need to generalize
over all spaces. Therefore, we use the definition from the left. This means some proofs later on
become a little bit more complicated: to prove that a function is `C^n`, the most efficient approach
is to exhibit a formula for its `n`-th derivative and prove it is continuous (contrary to the
inductive approach where one would prove smoothness statements without giving a formula for the
derivative). In the end, this approach is still satisfactory as it is good to have formulas for the
iterated derivatives in various constructions.

One point where we depart from this explicit approach is in the proof of smoothness of a
composition: there is a formula for the `n`-th derivative of a composition (Faà di Bruno's formula),
but it is very complicated and barely usable, while the inductive proof is very simple. Thus, we
give the inductive proof. As explained above, it works by generalizing over the target space, hence
it only works well if all spaces belong to the same universe. To get the general version, we lift
things to a common universe using a trick.

### Variables management

The textbook definitions and proofs use various identifications and abuse of notations, for instance
when saying that the natural space in which the derivative lives, i.e.,
`E →L[𝕜] (E →L[𝕜] ( ... →L[𝕜] F))`, is the same as a space of multilinear maps. When doing things
formally, we need to provide explicit maps for these identifications, and chase some diagrams to see
everything is compatible with the identifications. In particular, one needs to check that taking the
derivative and then doing the identification, or first doing the identification and then taking the
derivative, gives the same result. The key point for this is that taking the derivative commutes
with continuous linear equivalences. Therefore, we need to implement all our identifications with
continuous linear equivs.

## Notations

We use the notation `E [×n]→L[𝕜] F` for the space of continuous multilinear maps on `E^n` with
values in `F`. This is the space in which the `n`-th derivative of a function from `E` to `F` lives.

In this file, we denote `⊤ : with_top ℕ` with `∞`.

## Tags

derivative, differentiability, higher derivative, `C^n`, multilinear, Taylor series, formal series
-/

noncomputable theory
open_locale classical big_operators

local notation `∞` := (⊤ : with_top ℕ)

universes u v w

local attribute [instance, priority 1001]
normed_group.to_add_comm_group normed_space.to_semimodule add_comm_group.to_add_comm_monoid

open set fin
open_locale topological_space

variables {𝕜 : Type*} [nondiscrete_normed_field 𝕜]
{E : Type*} [normed_group E] [normed_space 𝕜 E]
{F : Type*} [normed_group F] [normed_space 𝕜 F]
{G : Type*} [normed_group G] [normed_space 𝕜 G]
{s s₁ t u : set E} {f f₁ : E → F} {g : F → G} {x : E} {c : F}
{b : E × F → G}

/-- A formal multilinear series over a field `𝕜`, from `E` to `F`, is given by a family of
multilinear maps from `E^n` to `F` for all `n`. -/
@[derive add_comm_group]
def formal_multilinear_series
  (𝕜 : Type*) [nondiscrete_normed_field 𝕜]
  (E : Type*) [normed_group E] [normed_space 𝕜 E]
  (F : Type*) [normed_group F] [normed_space 𝕜 F] :=
Π (n : ℕ), (E [×n]→L[𝕜] F)

instance : inhabited (formal_multilinear_series 𝕜 E F) := ⟨0⟩

section module
/- `derive` is not able to find the module structure, probably because Lean is confused by the
dependent types. We register it explicitly. -/
local attribute [reducible] formal_multilinear_series

instance : module 𝕜 (formal_multilinear_series 𝕜 E F) :=
begin
  letI : ∀ n, module 𝕜 (continuous_multilinear_map 𝕜 (λ (i : fin n), E) F) :=
    λ n, by apply_instance,
  apply_instance
end

end module

namespace formal_multilinear_series

variables (p : formal_multilinear_series 𝕜 E F)

/-- Forgetting the zeroth term in a formal multilinear series, and interpreting the following terms
as multilinear maps into `E →L[𝕜] F`. If `p` corresponds to the Taylor series of a function, then
`p.shift` is the Taylor series of the derivative of the function. -/
def shift : formal_multilinear_series 𝕜 E (E →L[𝕜] F) :=
λn, (p n.succ).curry_right

/-- Adding a zeroth term to a formal multilinear series taking values in `E →L[𝕜] F`. This
corresponds to starting from a Taylor series for the derivative of a function, and building a Taylor
series for the function itself. -/
def unshift (q : formal_multilinear_series 𝕜 E (E →L[𝕜] F)) (z : F) :
  formal_multilinear_series 𝕜 E F
| 0       := (continuous_multilinear_curry_fin0 𝕜 E F).symm z
| (n + 1) := (continuous_multilinear_curry_right_equiv 𝕜 (λ (i : fin (n + 1)), E) F) (q n)

/-- Convenience congruence lemma stating in a dependent setting that, if the arguments to a formal
multilinear series are equal, then the values are also equal. -/
lemma congr (p : formal_multilinear_series 𝕜 E F) {m n : ℕ} {v : fin m → E} {w : fin n → E}
  (h1 : m = n) (h2 : ∀ (i : ℕ) (him : i < m) (hin : i < n), v ⟨i, him⟩ = w ⟨i, hin⟩) :
  p m v = p n w :=
by { cases h1, congr' with ⟨i, hi⟩, exact h2 i hi hi }

end formal_multilinear_series


/-! ### Functions with a Taylor series on a domain -/

variable {p : E → formal_multilinear_series 𝕜 E F}

/-- `has_ftaylor_series_up_to_on n f p s` registers the fact that `p 0 = f` and `p (m+1)` is a
derivative of `p m` for `m < n`, and is continuous for `m ≤ n`. This is a predicate analogous to
`has_fderiv_within_at` but for higher order derivatives. -/
structure has_ftaylor_series_up_to_on (n : with_top ℕ)
  (f : E → F) (p : E → formal_multilinear_series 𝕜 E F) (s : set E) : Prop :=
(zero_eq       : ∀ x ∈ s, (p x 0).uncurry0 = f x)
(fderiv_within : ∀ (m : ℕ) (hm : (m : with_top ℕ) < n), ∀ x ∈ s,
   has_fderiv_within_at (λ y, p y m) (p x m.succ).curry_left s x)
(cont          : ∀ (m : ℕ) (hm : (m : with_top ℕ) ≤ n), continuous_on (λ x, p x m) s)

lemma has_ftaylor_series_up_to_on.zero_eq' {n : with_top ℕ}
  (h : has_ftaylor_series_up_to_on n f p s) {x : E} (hx : x ∈ s) :
  p x 0 = (continuous_multilinear_curry_fin0 𝕜 E F).symm (f x) :=
by { rw ← h.zero_eq x hx, symmetry, exact continuous_multilinear_map.uncurry0_curry0 _ }

/-- If two functions coincide on a set `s`, then a Taylor series for the first one is as well a
Taylor series for the second one. -/
lemma has_ftaylor_series_up_to_on.congr {n : with_top ℕ}
  (h : has_ftaylor_series_up_to_on n f p s) (h₁ : ∀ x ∈ s, f₁ x = f x) :
  has_ftaylor_series_up_to_on n f₁ p s :=
begin
  refine ⟨λ x hx, _, h.fderiv_within, h.cont⟩,
  rw h₁ x hx,
  exact h.zero_eq x hx
end

lemma has_ftaylor_series_up_to_on.mono {n : with_top ℕ}
  (h : has_ftaylor_series_up_to_on n f p s) {t : set E} (hst : t ⊆ s) :
  has_ftaylor_series_up_to_on n f p t :=
⟨λ x hx, h.zero_eq x (hst hx),
λ m hm x hx, (h.fderiv_within m hm x (hst hx)).mono hst,
λ m hm, (h.cont m hm).mono hst⟩

lemma has_ftaylor_series_up_to_on.of_le {m n : with_top ℕ}
  (h : has_ftaylor_series_up_to_on n f p s) (hmn : m ≤ n) :
  has_ftaylor_series_up_to_on m f p s :=
⟨h.zero_eq,
λ k hk x hx, h.fderiv_within k (lt_of_lt_of_le hk hmn) x hx,
λ k hk, h.cont k (le_trans hk hmn)⟩

lemma has_ftaylor_series_up_to_on.continuous_on {n : with_top ℕ}
  (h : has_ftaylor_series_up_to_on n f p s) : continuous_on f s :=
begin
  have := (h.cont 0 bot_le).congr (λ x hx, (h.zero_eq' hx).symm),
  rwa continuous_linear_equiv.comp_continuous_on_iff at this
end

lemma has_ftaylor_series_up_to_on_zero_iff :
  has_ftaylor_series_up_to_on 0 f p s ↔ continuous_on f s ∧ (∀ x ∈ s, (p x 0).uncurry0 = f x) :=
begin
  refine ⟨λ H, ⟨H.continuous_on, H.zero_eq⟩,
          λ H, ⟨H.2, λ m hm, false.elim (not_le.2 hm bot_le), _⟩⟩,
  assume m hm,
  have : (m : with_top ℕ) = ((0 : ℕ) : with_bot ℕ) := le_antisymm hm bot_le,
  rw with_top.coe_eq_coe at this,
  rw this,
  have : ∀ x ∈ s, p x 0 = (continuous_multilinear_curry_fin0 𝕜 E F).symm (f x),
    by { assume x hx, rw ← H.2 x hx, symmetry, exact continuous_multilinear_map.uncurry0_curry0 _ },
  rw [continuous_on_congr this, continuous_linear_equiv.comp_continuous_on_iff],
  exact H.1
end

lemma has_ftaylor_series_up_to_on_top_iff :
  (has_ftaylor_series_up_to_on ∞ f p s) ↔ (∀ (n : ℕ), has_ftaylor_series_up_to_on n f p s) :=
begin
  split,
  { assume H n, exact H.of_le le_top },
  { assume H,
    split,
    { exact (H 0).zero_eq },
    { assume m hm,
      apply (H m.succ).fderiv_within m (with_top.coe_lt_coe.2 (lt_add_one m)) },
    { assume m hm,
      apply (H m).cont m (le_refl _) } }
end

/-- If a function has a Taylor series at order at least `1`, then the term of order `1` of this
series is a derivative of `f`. -/
lemma has_ftaylor_series_up_to_on.has_fderiv_within_at {n : with_top ℕ}
  (h : has_ftaylor_series_up_to_on n f p s) (hn : 1 ≤ n) (hx : x ∈ s) :
  has_fderiv_within_at f (continuous_multilinear_curry_fin1 𝕜 E F (p x 1)) s x :=
begin
  have A : ∀ y ∈ s, f y = (continuous_multilinear_curry_fin0 𝕜 E F) (p y 0),
  { assume y hy, rw ← h.zero_eq y hy, refl },
  suffices H : has_fderiv_within_at
      (λ y, continuous_multilinear_curry_fin0 𝕜 E F (p y 0))
      (continuous_multilinear_curry_fin1 𝕜 E F (p x 1)) s x,
    by exact H.congr A (A x hx),
  rw continuous_linear_equiv.comp_has_fderiv_within_at_iff',
  have : ((0 : ℕ) : with_top ℕ) < n :=
    lt_of_lt_of_le (with_top.coe_lt_coe.2 nat.zero_lt_one) hn,
  convert h.fderiv_within _ this x hx,
  ext y v,
  change (p x 1) (snoc 0 y) = (p x 1) (cons y v),
  unfold_coes,
  congr' with i,
  rw unique.eq_default i,
  refl
end

lemma has_ftaylor_series_up_to_on.differentiable_on {n : with_top ℕ}
  (h : has_ftaylor_series_up_to_on n f p s) (hn : 1 ≤ n) : differentiable_on 𝕜 f s :=
λ x hx, (h.has_fderiv_within_at hn hx).differentiable_within_at

/-- `p` is a Taylor series of `f` up to `n+1` if and only if `p` is a Taylor series up to `n`, and
`p (n + 1)` is a derivative of `p n`. -/
theorem has_ftaylor_series_up_to_on_succ_iff_left {n : ℕ} :
  has_ftaylor_series_up_to_on (n + 1) f p s ↔
  has_ftaylor_series_up_to_on n f p s
  ∧ (∀ x ∈ s, has_fderiv_within_at (λ y, p y n) (p x n.succ).curry_left s x)
  ∧ continuous_on (λ x, p x (n + 1)) s :=
begin
  split,
  { assume h,
    exact ⟨h.of_le (with_top.coe_le_coe.2 (nat.le_succ n)),
           h.fderiv_within _ (with_top.coe_lt_coe.2 (lt_add_one n)),
           h.cont (n + 1) (le_refl _)⟩ },
  { assume h,
    split,
    { exact h.1.zero_eq },
    { assume m hm,
      by_cases h' : m < n,
      { exact h.1.fderiv_within m (with_top.coe_lt_coe.2 h') },
      { have : m = n := nat.eq_of_lt_succ_of_not_lt (with_top.coe_lt_coe.1 hm) h',
        rw this,
        exact h.2.1 } },
    { assume m hm,
      by_cases h' : m ≤ n,
      { apply h.1.cont m (with_top.coe_le_coe.2 h') },
      { have : m = (n + 1) := le_antisymm (with_top.coe_le_coe.1 hm) (not_le.1 h'),
        rw this,
        exact h.2.2 } } }
end

/-- `p` is a Taylor series of `f` up to `n+1` if and only if `p.shift` is a Taylor series up to `n`
for `p 1`, which is a derivative of `f`. -/
theorem has_ftaylor_series_up_to_on_succ_iff_right {n : ℕ} :
  has_ftaylor_series_up_to_on ((n + 1) : ℕ) f p s ↔
  (∀ x ∈ s, (p x 0).uncurry0 = f x)
  ∧ (∀ x ∈ s, has_fderiv_within_at (λ y, p y 0) (p x 1).curry_left s x)
  ∧ has_ftaylor_series_up_to_on n
    (λ x, continuous_multilinear_curry_fin1 𝕜 E F (p x 1)) (λ x, (p x).shift) s :=
begin
  split,
  { assume H,
    refine ⟨H.zero_eq, H.fderiv_within 0 (with_top.coe_lt_coe.2 (nat.succ_pos n)), _⟩,
    split,
    { assume x hx, refl },
    { assume m (hm : (m : with_top ℕ) < n) x (hx : x ∈ s),
      have A : (m.succ : with_top ℕ) < n.succ,
        by { rw with_top.coe_lt_coe at ⊢ hm, exact nat.lt_succ_iff.mpr hm },
      change has_fderiv_within_at
        ((continuous_multilinear_curry_right_equiv 𝕜 (λ i : fin m.succ, E) F).symm
           ∘ (λ (y : E), p y m.succ))
        (p x m.succ.succ).curry_right.curry_left s x,
      rw continuous_linear_equiv.comp_has_fderiv_within_at_iff',
      convert H.fderiv_within _ A x hx,
      ext y v,
      change (p x m.succ.succ) (snoc (cons y (init v)) (v (last _)))
        = (p x (nat.succ (nat.succ m))) (cons y v),
      rw [← cons_snoc_eq_snoc_cons, snoc_init_self] },
    { assume m (hm : (m : with_top ℕ) ≤ n),
      have A : (m.succ : with_top ℕ) ≤ n.succ,
        by { rw with_top.coe_le_coe at ⊢ hm, exact nat.pred_le_iff.mp hm },
      change continuous_on ((continuous_multilinear_curry_right_equiv 𝕜 (λ i : fin m.succ, E) F).symm
           ∘ (λ (y : E), p y m.succ)) s,
      rw continuous_linear_equiv.comp_continuous_on_iff,
      exact H.cont _ A } },
  { rintros ⟨Hzero_eq, Hfderiv_zero, Htaylor⟩,
    split,
    { exact Hzero_eq },
    { assume m (hm : (m : with_top ℕ) < n.succ) x (hx : x ∈ s),
      cases m,
      { exact Hfderiv_zero x hx },
      { have A : (m : with_top ℕ) < n,
          by { rw with_top.coe_lt_coe at hm ⊢, exact nat.lt_of_succ_lt_succ hm },
        have : has_fderiv_within_at ((continuous_multilinear_curry_right_equiv 𝕜 (λ i : fin m.succ, E) F).symm
           ∘ (λ (y : E), p y m.succ)) ((p x).shift m.succ).curry_left s x :=
        Htaylor.fderiv_within _ A x hx,
        rw continuous_linear_equiv.comp_has_fderiv_within_at_iff' at this,
        convert this,
        ext y v,
        change (p x (nat.succ (nat.succ m))) (cons y v)
          = (p x m.succ.succ) (snoc (cons y (init v)) (v (last _))),
        rw [← cons_snoc_eq_snoc_cons, snoc_init_self] } },
    { assume m (hm : (m : with_top ℕ) ≤ n.succ),
      cases m,
      { have : differentiable_on 𝕜 (λ x, p x 0) s :=
          λ x hx, (Hfderiv_zero x hx).differentiable_within_at,
        exact this.continuous_on },
      { have A : (m : with_top ℕ) ≤ n,
          by { rw with_top.coe_le_coe at hm ⊢, exact nat.lt_succ_iff.mp hm },
        have : continuous_on ((continuous_multilinear_curry_right_equiv 𝕜 (λ i : fin m.succ, E) F).symm
           ∘ (λ (y : E), p y m.succ)) s :=
        Htaylor.cont _ A,
        rwa continuous_linear_equiv.comp_continuous_on_iff at this } } }
end

/-! ### Smooth functions within a set around a point -/

variable (𝕜)

/-- A function is continuously differentiable up to order `n` within a set `s` at a point `x` if
it admits continuous derivatives up to order `n` in a neighborhood of `x` in `s ∪ {x}`.
For `n = ∞`, we only require that this holds up to any finite order (where the neighborhood may
depend on the finite order we consider).

For instance, a real function which is `C^m` on `(-1/m, 1/m)` for each natural `m`, but not
better, is `C^∞` at `0` within `univ`.
-/
def times_cont_diff_within_at (n : with_top ℕ) (f : E → F) (s : set E) (x : E) :=
∀ (m : ℕ), (m : with_top ℕ) ≤ n →
  ∃ u ∈ 𝓝[insert x s] x, ∃ p : E → formal_multilinear_series 𝕜 E F,
    has_ftaylor_series_up_to_on m f p u

variable {𝕜}

lemma times_cont_diff_within_at_nat {n : ℕ} :
  times_cont_diff_within_at 𝕜 n f s x ↔
  ∃ u ∈ 𝓝[insert x s] x, ∃ p : E → formal_multilinear_series 𝕜 E F,
  has_ftaylor_series_up_to_on n f p u :=
⟨λ H, H n (le_refl _), λ ⟨u, hu, p, hp⟩ m hm, ⟨u, hu, p, hp.of_le hm⟩⟩

lemma times_cont_diff_within_at_top :
  times_cont_diff_within_at 𝕜 ∞ f s x ↔ ∀ (n : ℕ), times_cont_diff_within_at 𝕜 n f s x :=
begin
  split,
  { assume H n m hm,
    rcases H m le_top with ⟨u, hu, p, hp⟩,
    exact ⟨u, hu, p, hp⟩ },
  { assume H m hm,
    rcases H m m (le_refl _) with ⟨u, hu, p, hp⟩,
    exact ⟨u, hu, p, hp⟩ }
end

lemma times_cont_diff_within_at.continuous_within_at {n : with_top ℕ}
  (h : times_cont_diff_within_at 𝕜 n f s x) : continuous_within_at f s x :=
begin
  rcases h 0 bot_le with ⟨u, hu, p, H⟩,
  rw [mem_nhds_within_insert] at hu,
  exact (H.continuous_on.continuous_within_at hu.1).mono_of_mem hu.2
end

lemma times_cont_diff_within_at.congr_of_eventually_eq {n : with_top ℕ}
  (h : times_cont_diff_within_at 𝕜 n f s x) (h₁ : f₁ =ᶠ[𝓝[s] x] f) (hx : f₁ x = f x) :
  times_cont_diff_within_at 𝕜 n f₁ s x :=
λ m hm, let ⟨u, hu, p, H⟩ := h m hm in
⟨{x ∈ u | f₁ x = f x}, filter.inter_mem_sets hu (mem_nhds_within_insert.2 ⟨hx, h₁⟩), p,
  (H.mono (sep_subset _ _)).congr (λ _, and.right)⟩

lemma times_cont_diff_within_at.congr_of_eventually_eq' {n : with_top ℕ}
  (h : times_cont_diff_within_at 𝕜 n f s x) (h₁ : f₁ =ᶠ[𝓝[s] x] f) (hx : x ∈ s) :
  times_cont_diff_within_at 𝕜 n f₁ s x :=
h.congr_of_eventually_eq h₁ $ h₁.self_of_nhds_within hx

lemma filter.eventually_eq.times_cont_diff_within_at_iff {n : with_top ℕ}
  (h₁ : f₁ =ᶠ[𝓝[s] x] f) (hx : f₁ x = f x) :
  times_cont_diff_within_at 𝕜 n f₁ s x ↔ times_cont_diff_within_at 𝕜 n f s x :=
⟨λ H, times_cont_diff_within_at.congr_of_eventually_eq H h₁.symm hx.symm,
λ H, H.congr_of_eventually_eq h₁ hx⟩

lemma times_cont_diff_within_at.congr {n : with_top ℕ}
  (h : times_cont_diff_within_at 𝕜 n f s x) (h₁ : ∀ y ∈ s, f₁ y = f y) (hx : f₁ x = f x) :
  times_cont_diff_within_at 𝕜 n f₁ s x :=
h.congr_of_eventually_eq (filter.eventually_eq_of_mem self_mem_nhds_within h₁) hx

lemma times_cont_diff_within_at.mono_of_mem {n : with_top ℕ}
  (h : times_cont_diff_within_at 𝕜 n f s x) {t : set E} (hst : s ∈ 𝓝[t] x) :
  times_cont_diff_within_at 𝕜 n f t x :=
begin
  assume m hm,
  rcases h m hm with ⟨u, hu, p, H⟩,
  exact ⟨u, nhds_within_le_of_mem (insert_mem_nhds_within_insert hst) hu, p, H⟩
end

lemma times_cont_diff_within_at.mono {n : with_top ℕ}
  (h : times_cont_diff_within_at 𝕜 n f s x) {t : set E} (hst : t ⊆ s) :
  times_cont_diff_within_at 𝕜 n f t x :=
h.mono_of_mem $ filter.mem_sets_of_superset self_mem_nhds_within hst

lemma times_cont_diff_within_at.congr_nhds {n : with_top ℕ}
  (h : times_cont_diff_within_at 𝕜 n f s x) {t : set E} (hst : 𝓝[s] x = 𝓝[t] x) :
  times_cont_diff_within_at 𝕜 n f t x :=
h.mono_of_mem $ hst ▸ self_mem_nhds_within

lemma times_cont_diff_within_at_congr_nhds {n : with_top ℕ} {t : set E} (hst : 𝓝[s] x = 𝓝[t] x) :
  times_cont_diff_within_at 𝕜 n f s x ↔ times_cont_diff_within_at 𝕜 n f t x :=
⟨λ h, h.congr_nhds hst, λ h, h.congr_nhds hst.symm⟩

lemma times_cont_diff_within_at.of_le {m n : with_top ℕ}
  (h : times_cont_diff_within_at 𝕜 n f s x) (hmn : m ≤ n) :
  times_cont_diff_within_at 𝕜 m f s x :=
λ k hk, h k (le_trans hk hmn)

lemma times_cont_diff_within_at_inter' {n : with_top ℕ} (h : t ∈ 𝓝[s] x) :
  times_cont_diff_within_at 𝕜 n f (s ∩ t) x ↔ times_cont_diff_within_at 𝕜 n f s x :=
times_cont_diff_within_at_congr_nhds $ eq.symm $ nhds_within_restrict'' _ h

lemma times_cont_diff_within_at_inter {n : with_top ℕ} (h : t ∈ 𝓝 x) :
  times_cont_diff_within_at 𝕜 n f (s ∩ t) x ↔ times_cont_diff_within_at 𝕜 n f s x :=
times_cont_diff_within_at_inter' (mem_nhds_within_of_mem_nhds h)

/-- If a function is `C^n` within a set at a point, with `n ≥ 1`, then it is differentiable
within this set at this point. -/
lemma times_cont_diff_within_at.differentiable_within_at' {n : with_top ℕ}
  (h : times_cont_diff_within_at 𝕜 n f s x) (hn : 1 ≤ n) :
  differentiable_within_at 𝕜 f (insert x s) x :=
begin
  rcases h 1 hn with ⟨u, hu, p, H⟩,
  rcases mem_nhds_within.1 hu with ⟨t, t_open, xt, tu⟩,
  rw inter_comm at tu,
  have := ((H.mono tu).differentiable_on (le_refl _)) x ⟨mem_insert x s, xt⟩,
  exact (differentiable_within_at_inter (mem_nhds_sets t_open xt)).1 this,
end

lemma times_cont_diff_within_at.differentiable_within_at {n : with_top ℕ}
  (h : times_cont_diff_within_at 𝕜 n f s x) (hn : 1 ≤ n) :
  differentiable_within_at 𝕜 f s x :=
(h.differentiable_within_at' hn).mono  (subset_insert x s)

/-- A function is `C^(n + 1)` on a domain iff locally, it has a derivative which is `C^n`. -/
theorem times_cont_diff_within_at_succ_iff_has_fderiv_within_at {n : ℕ} :
  times_cont_diff_within_at 𝕜 ((n + 1) : ℕ) f s x
  ↔ ∃ u ∈ 𝓝[insert x s] x, ∃ f' : E → (E →L[𝕜] F),
    (∀ x ∈ u, has_fderiv_within_at f (f' x) u x) ∧ (times_cont_diff_within_at 𝕜 n f' u x) :=
begin
  split,
  { assume h,
    rcases h n.succ (le_refl _) with ⟨u, hu, p, Hp⟩,
    refine ⟨u, hu, λ y, (continuous_multilinear_curry_fin1 𝕜 E F) (p y 1),
      λ y hy, Hp.has_fderiv_within_at (with_top.coe_le_coe.2 (nat.le_add_left 1 n)) hy, _⟩,
    assume m hm,
    refine ⟨u, _, λ (y : E), (p y).shift, _⟩,
    { convert self_mem_nhds_within,
      have : x ∈ insert x s, by simp,
      exact (insert_eq_of_mem (mem_of_mem_nhds_within this hu)) },
    { rw has_ftaylor_series_up_to_on_succ_iff_right at Hp,
      exact Hp.2.2.of_le hm } },
  { rintros ⟨u, hu, f', f'_eq_deriv, Hf'⟩,
    rw times_cont_diff_within_at_nat,
    rcases Hf' n (le_refl _) with ⟨v, hv, p', Hp'⟩,
    refine ⟨v ∩ u, _, λ x, (p' x).unshift (f x), _⟩,
    { apply filter.inter_mem_sets _ hu,
      apply nhds_within_le_of_mem hu,
      exact nhds_within_mono _ (subset_insert x u) hv },
    { rw has_ftaylor_series_up_to_on_succ_iff_right,
      refine ⟨λ y hy, rfl, λ y hy, _, _⟩,
      { change has_fderiv_within_at (λ (z : E), (continuous_multilinear_curry_fin0 𝕜 E F).symm (f z))
          ((formal_multilinear_series.unshift (p' y) (f y) 1).curry_left) (v ∩ u) y,
        rw continuous_linear_equiv.comp_has_fderiv_within_at_iff',
        convert (f'_eq_deriv y hy.2).mono (inter_subset_right v u),
        rw ← Hp'.zero_eq y hy.1,
        ext z,
        change ((p' y 0) (init (@cons 0 (λ i, E) z 0))) (@cons 0 (λ i, E) z 0 (last 0))
          = ((p' y 0) 0) z,
        unfold_coes,
        congr },
      { convert (Hp'.mono (inter_subset_left v u)).congr (λ x hx, Hp'.zero_eq x hx.1),
        { ext x y,
          change p' x 0 (init (@snoc 0 (λ i : fin 1, E) 0 y)) y = p' x 0 0 y,
          rw init_snoc },
        { ext x k v y,
          change p' x k (init (@snoc k (λ i : fin k.succ, E) v y))
            (@snoc k (λ i : fin k.succ, E) v y (last k)) = p' x k v y,
          rw [snoc_last, init_snoc] } } } }
end

/-! ### Smooth functions within a set -/

variable (𝕜)

/-- A function is continuously differentiable up to `n` on `s` if, for any point `x` in `s`, it
admits continuous derivatives up to order `n` on a neighborhood of `x` in `s`.

For `n = ∞`, we only require that this holds up to any finite order (where the neighborhood may
depend on the finite order we consider).
-/
definition times_cont_diff_on (n : with_top ℕ) (f : E → F) (s : set E) :=
∀ x ∈ s, times_cont_diff_within_at 𝕜 n f s x

variable {𝕜}

lemma times_cont_diff_on.times_cont_diff_within_at {n : with_top ℕ}
  (h : times_cont_diff_on 𝕜 n f s) (hx : x ∈ s) :
  times_cont_diff_within_at 𝕜 n f s x :=
h x hx

lemma times_cont_diff_within_at.times_cont_diff_on {n : with_top ℕ} {m : ℕ}
  (hm : (m : with_top ℕ) ≤ n) (h : times_cont_diff_within_at 𝕜 n f s x) :
  ∃ u ∈ 𝓝[insert x s] x, u ⊆ insert x s ∧ times_cont_diff_on 𝕜 m f u :=
begin
  rcases h m hm with ⟨u, u_nhd, p, hp⟩,
  refine ⟨u ∩ insert x s, filter.inter_mem_sets u_nhd self_mem_nhds_within,
    inter_subset_right _ _, _⟩,
  assume y hy m' hm',
  refine ⟨u ∩ insert x s, _, p, (hp.mono (inter_subset_left _ _)).of_le hm'⟩,
  convert self_mem_nhds_within,
  exact insert_eq_of_mem hy
end

lemma times_cont_diff_on_top :
  times_cont_diff_on 𝕜 ∞ f s ↔ ∀ (n : ℕ), times_cont_diff_on 𝕜 n f s :=
by { simp [times_cont_diff_on, times_cont_diff_within_at_top], tauto }

lemma times_cont_diff_on.continuous_on {n : with_top ℕ}
  (h : times_cont_diff_on 𝕜 n f s) : continuous_on f s :=
λ x hx, (h x hx).continuous_within_at

lemma times_cont_diff_on.congr {n : with_top ℕ}
  (h : times_cont_diff_on 𝕜 n f s) (h₁ : ∀ x ∈ s, f₁ x = f x) :
  times_cont_diff_on 𝕜 n f₁ s :=
λ x hx, (h x hx).congr h₁ (h₁ x hx)

lemma times_cont_diff_on_congr {n : with_top ℕ} (h₁ : ∀ x ∈ s, f₁ x = f x) :
  times_cont_diff_on 𝕜 n f₁ s ↔ times_cont_diff_on 𝕜 n f s :=
⟨λ H, H.congr (λ x hx, (h₁ x hx).symm), λ H, H.congr h₁⟩

lemma times_cont_diff_on.mono {n : with_top ℕ}
  (h : times_cont_diff_on 𝕜 n f s) {t : set E} (hst : t ⊆ s) :
  times_cont_diff_on 𝕜 n f t :=
λ x hx, (h x (hst hx)).mono hst

lemma times_cont_diff_on.congr_mono {n : with_top ℕ}
  (hf : times_cont_diff_on 𝕜 n f s) (h₁ : ∀ x ∈ s₁, f₁ x = f x) (hs : s₁ ⊆ s) :
  times_cont_diff_on 𝕜 n f₁ s₁ :=
(hf.mono hs).congr h₁

lemma times_cont_diff_on.of_le {m n : with_top ℕ}
  (h : times_cont_diff_on 𝕜 n f s) (hmn : m ≤ n) :
  times_cont_diff_on 𝕜 m f s :=
λ x hx, (h x hx).of_le hmn

/-- If a function is `C^n` on a set with `n ≥ 1`, then it is differentiable there. -/
lemma times_cont_diff_on.differentiable_on {n : with_top ℕ}
  (h : times_cont_diff_on 𝕜 n f s) (hn : 1 ≤ n) : differentiable_on 𝕜 f s :=
λ x hx, (h x hx).differentiable_within_at hn

/-- If a function is `C^n` around each point in a set, then it is `C^n` on the set. -/
lemma times_cont_diff_on_of_locally_times_cont_diff_on {n : with_top ℕ}
  (h : ∀ x ∈ s, ∃u, is_open u ∧ x ∈ u ∧ times_cont_diff_on 𝕜 n f (s ∩ u)) :
  times_cont_diff_on 𝕜 n f s :=
begin
  assume x xs,
  rcases h x xs with ⟨u, u_open, xu, hu⟩,
  apply (times_cont_diff_within_at_inter _).1 (hu x ⟨xs, xu⟩),
  exact mem_nhds_sets u_open xu
end

/-- A function is `C^(n + 1)` on a domain iff locally, it has a derivative which is `C^n`. -/
theorem times_cont_diff_on_succ_iff_has_fderiv_within_at {n : ℕ} :
  times_cont_diff_on 𝕜 ((n + 1) : ℕ) f s
  ↔ ∀ x ∈ s, ∃ u ∈ 𝓝[insert x s] x, ∃ f' : E → (E →L[𝕜] F),
    (∀ x ∈ u, has_fderiv_within_at f (f' x) u x) ∧ (times_cont_diff_on 𝕜 n f' u) :=
begin
  split,
  { assume h x hx,
    rcases (h x hx) n.succ (le_refl _) with ⟨u, hu, p, Hp⟩,
    refine ⟨u, hu, λ y, (continuous_multilinear_curry_fin1 𝕜 E F) (p y 1),
      λ y hy, Hp.has_fderiv_within_at (with_top.coe_le_coe.2 (nat.le_add_left 1 n)) hy, _⟩,
    rw has_ftaylor_series_up_to_on_succ_iff_right at Hp,
    assume z hz m hm,
    refine ⟨u, _, λ (x : E), (p x).shift, Hp.2.2.of_le hm⟩,
    convert self_mem_nhds_within,
    exact insert_eq_of_mem hz, },
  { assume h x hx,
    rw times_cont_diff_within_at_succ_iff_has_fderiv_within_at,
    rcases h x hx with ⟨u, u_nhbd, f', hu, hf'⟩,
    have : x ∈ u := mem_of_mem_nhds_within (mem_insert _ _) u_nhbd,
    exact ⟨u, u_nhbd, f', hu, hf' x this⟩ }
end

/-! ### Iterated derivative within a set -/
variable (𝕜)

/--
The `n`-th derivative of a function along a set, defined inductively by saying that the `n+1`-th
derivative of `f` is the derivative of the `n`-th derivative of `f` along this set, together with
an uncurrying step to see it as a multilinear map in `n+1` variables..
-/
noncomputable def iterated_fderiv_within (n : ℕ) (f : E → F) (s : set E) :
  E → (E [×n]→L[𝕜] F) :=
nat.rec_on n
  (λ x, continuous_multilinear_map.curry0 𝕜 E (f x))
  (λ n rec x, continuous_linear_map.uncurry_left (fderiv_within 𝕜 rec s x))

/-- Formal Taylor series associated to a function within a set. -/
def ftaylor_series_within (f : E → F) (s : set E) (x : E) : formal_multilinear_series 𝕜 E F :=
λ n, iterated_fderiv_within 𝕜 n f s x

variable {𝕜}

@[simp] lemma iterated_fderiv_within_zero_apply (m : (fin 0) → E) :
  (iterated_fderiv_within 𝕜 0 f s x : ((fin 0) →  E) → F) m = f x := rfl

lemma iterated_fderiv_within_zero_eq_comp :
  iterated_fderiv_within 𝕜 0 f s = (continuous_multilinear_curry_fin0 𝕜 E F).symm ∘ f := rfl

lemma iterated_fderiv_within_succ_apply_left {n : ℕ} (m : fin (n + 1) → E):
  (iterated_fderiv_within 𝕜 (n + 1) f s x : (fin (n + 1) → E) → F) m
  = (fderiv_within 𝕜 (iterated_fderiv_within 𝕜 n f s) s x : E → (E [×n]→L[𝕜] F)) (m 0) (tail m) := rfl

/-- Writing explicitly the `n+1`-th derivative as the composition of a currying linear equiv,
and the derivative of the `n`-th derivative. -/
lemma iterated_fderiv_within_succ_eq_comp_left {n : ℕ} :
  iterated_fderiv_within 𝕜 (n + 1) f s =
  (continuous_multilinear_curry_left_equiv 𝕜 (λ(i : fin (n + 1)), E) F)
    ∘ (fderiv_within 𝕜 (iterated_fderiv_within 𝕜 n f s) s) := rfl

theorem iterated_fderiv_within_succ_apply_right {n : ℕ}
  (hs : unique_diff_on 𝕜 s) (hx : x ∈ s) (m : fin (n + 1) → E) :
  (iterated_fderiv_within 𝕜 (n + 1) f s x : (fin (n + 1) → E) → F) m
    = iterated_fderiv_within 𝕜 n (λy, fderiv_within 𝕜 f s y) s x (init m) (m (last n)) :=
begin
  induction n with n IH generalizing x,
  { rw [iterated_fderiv_within_succ_eq_comp_left, iterated_fderiv_within_zero_eq_comp,
        iterated_fderiv_within_zero_apply,
        function.comp_apply, continuous_linear_equiv.comp_fderiv_within _ (hs x hx)],
    refl },
  { let I := (continuous_multilinear_curry_right_equiv 𝕜 (λ (i : fin (n + 1)), E) F),
    have A : ∀ y ∈ s, iterated_fderiv_within 𝕜 n.succ f s y
        = (I ∘ (iterated_fderiv_within 𝕜 n (λy, fderiv_within 𝕜 f s y) s)) y,
      by { assume y hy, ext m, rw @IH m y hy, refl },
    calc
    (iterated_fderiv_within 𝕜 (n+2) f s x : (fin (n+2) → E) → F) m =
    (fderiv_within 𝕜 (iterated_fderiv_within 𝕜 n.succ f s) s x
              : E → (E [×(n + 1)]→L[𝕜] F)) (m 0) (tail m) : rfl
    ... = (fderiv_within 𝕜 (I ∘ (iterated_fderiv_within 𝕜 n (fderiv_within 𝕜 f s) s)) s x
              : E → (E [×(n + 1)]→L[𝕜] F)) (m 0) (tail m) :
      by rw fderiv_within_congr (hs x hx) A (A x hx)
    ... = (I ∘ fderiv_within 𝕜 ((iterated_fderiv_within 𝕜 n (fderiv_within 𝕜 f s) s)) s x
              : E → (E [×(n + 1)]→L[𝕜] F)) (m 0) (tail m) :
      by { rw continuous_linear_equiv.comp_fderiv_within _ (hs x hx), refl }
    ... = (fderiv_within 𝕜 ((iterated_fderiv_within 𝕜 n (λ y, fderiv_within 𝕜 f s y) s)) s x
              : E → (E [×n]→L[𝕜] (E →L[𝕜] F))) (m 0) (init (tail m)) ((tail m) (last n)) : rfl
    ... = iterated_fderiv_within 𝕜 (nat.succ n) (λ y, fderiv_within 𝕜 f s y) s x
              (init m) (m (last (n + 1))) :
      by { rw [iterated_fderiv_within_succ_apply_left, tail_init_eq_init_tail], refl } }
end

/-- Writing explicitly the `n+1`-th derivative as the composition of a currying linear equiv,
and the `n`-th derivative of the derivative. -/
lemma iterated_fderiv_within_succ_eq_comp_right {n : ℕ} (hs : unique_diff_on 𝕜 s) (hx : x ∈ s) :
  iterated_fderiv_within 𝕜 (n + 1) f s x =
  ((continuous_multilinear_curry_right_equiv 𝕜 (λ(i : fin (n + 1)), E) F)
    ∘ (iterated_fderiv_within 𝕜 n (λy, fderiv_within 𝕜 f s y) s)) x :=
by { ext m, rw iterated_fderiv_within_succ_apply_right hs hx, refl }

@[simp] lemma iterated_fderiv_within_one_apply
  (hs : unique_diff_on 𝕜 s) (hx : x ∈ s) (m : (fin 1) → E) :
  (iterated_fderiv_within 𝕜 1 f s x : ((fin 1) → E) → F) m
  = (fderiv_within 𝕜 f s x : E → F) (m 0) :=
by { rw [iterated_fderiv_within_succ_apply_right hs hx, iterated_fderiv_within_zero_apply], refl }

/-- If two functions coincide on a set `s` of unique differentiability, then their iterated
differentials within this set coincide. -/
lemma iterated_fderiv_within_congr {n : ℕ}
  (hs : unique_diff_on 𝕜 s) (hL : ∀y∈s, f₁ y = f y) (hx : x ∈ s) :
  iterated_fderiv_within 𝕜 n f₁ s x = iterated_fderiv_within 𝕜 n f s x :=
begin
  induction n with n IH generalizing x,
  { ext m, simp [hL x hx] },
  { have : fderiv_within 𝕜 (λ y, iterated_fderiv_within 𝕜 n f₁ s y) s x
           = fderiv_within 𝕜 (λ y, iterated_fderiv_within 𝕜 n f s y) s x :=
      fderiv_within_congr (hs x hx) (λ y hy, IH hy) (IH hx),
    ext m,
    rw [iterated_fderiv_within_succ_apply_left, iterated_fderiv_within_succ_apply_left, this] }
end

/-- The iterated differential within a set `s` at a point `x` is not modified if one intersects
`s` with an open set containing `x`. -/
lemma iterated_fderiv_within_inter_open {n : ℕ} (hu : is_open u)
  (hs : unique_diff_on 𝕜 (s ∩ u)) (hx : x ∈ s ∩ u) :
  iterated_fderiv_within 𝕜 n f (s ∩ u) x = iterated_fderiv_within 𝕜 n f s x :=
begin
  induction n with n IH generalizing x,
  { ext m, simp },
  { have A : fderiv_within 𝕜 (λ y, iterated_fderiv_within 𝕜 n f (s ∩ u) y) (s ∩ u) x
           = fderiv_within 𝕜 (λ y, iterated_fderiv_within 𝕜 n f s y) (s ∩ u) x :=
      fderiv_within_congr (hs x hx) (λ y hy, IH hy) (IH hx),
    have B : fderiv_within 𝕜 (λ y, iterated_fderiv_within 𝕜 n f s y) (s ∩ u) x
           = fderiv_within 𝕜 (λ y, iterated_fderiv_within 𝕜 n f s y) s x :=
      fderiv_within_inter (mem_nhds_sets hu hx.2)
        ((unique_diff_within_at_inter (mem_nhds_sets hu hx.2)).1 (hs x hx)),
    ext m,
    rw [iterated_fderiv_within_succ_apply_left, iterated_fderiv_within_succ_apply_left, A, B] }
end

/-- The iterated differential within a set `s` at a point `x` is not modified if one intersects
`s` with a neighborhood of `x` within `s`. -/
lemma iterated_fderiv_within_inter' {n : ℕ}
  (hu : u ∈ 𝓝[s] x) (hs : unique_diff_on 𝕜 s) (xs : x ∈ s) :
  iterated_fderiv_within 𝕜 n f (s ∩ u) x = iterated_fderiv_within 𝕜 n f s x :=
begin
  obtain ⟨v, v_open, xv, vu⟩ : ∃ v, is_open v ∧ x ∈ v ∧ v ∩ s ⊆ u := mem_nhds_within.1 hu,
  have A : (s ∩ u) ∩ v = s ∩ v,
  { apply subset.antisymm (inter_subset_inter (inter_subset_left _ _) (subset.refl _)),
    exact λ y ⟨ys, yv⟩, ⟨⟨ys, vu ⟨yv, ys⟩⟩, yv⟩ },
  have : iterated_fderiv_within 𝕜 n f (s ∩ v) x = iterated_fderiv_within 𝕜 n f s x :=
    iterated_fderiv_within_inter_open v_open (hs.inter v_open) ⟨xs, xv⟩,
  rw ← this,
  have : iterated_fderiv_within 𝕜 n f ((s ∩ u) ∩ v) x = iterated_fderiv_within 𝕜 n f (s ∩ u) x,
  { refine iterated_fderiv_within_inter_open v_open  _ ⟨⟨xs, vu ⟨xv, xs⟩⟩, xv⟩,
    rw A,
    exact hs.inter v_open },
  rw A at this,
  rw ← this
end

/-- The iterated differential within a set `s` at a point `x` is not modified if one intersects
`s` with a neighborhood of `x`. -/
lemma iterated_fderiv_within_inter {n : ℕ}
  (hu : u ∈ 𝓝 x) (hs : unique_diff_on 𝕜 s) (xs : x ∈ s) :
  iterated_fderiv_within 𝕜 n f (s ∩ u) x = iterated_fderiv_within 𝕜 n f s x :=
iterated_fderiv_within_inter' (mem_nhds_within_of_mem_nhds hu) hs xs

@[simp] lemma times_cont_diff_on_zero :
  times_cont_diff_on 𝕜 0 f s ↔ continuous_on f s :=
begin
  refine ⟨λ H, H.continuous_on, λ H, _⟩,
  assume x hx m hm,
  have : (m : with_top ℕ) = 0 := le_antisymm hm bot_le,
  rw this,
  refine ⟨insert x s, self_mem_nhds_within, ftaylor_series_within 𝕜 f s, _⟩,
  rw has_ftaylor_series_up_to_on_zero_iff,
  exact ⟨by rwa insert_eq_of_mem hx, λ x hx, by simp [ftaylor_series_within]⟩
end

lemma times_cont_diff_within_at_zero (hx : x ∈ s) :
  times_cont_diff_within_at 𝕜 0 f s x ↔ ∃ u ∈ 𝓝[s] x, continuous_on f (s ∩ u) :=
begin
  split,
  { intros h,
    obtain ⟨u, H, p, hp⟩ := h 0 (by norm_num),
    refine ⟨u, _, _⟩,
    { simpa [hx] using H },
    { simp only [with_top.coe_zero, has_ftaylor_series_up_to_on_zero_iff] at hp,
      exact hp.1.mono (inter_subset_right s u) } },
  { rintros ⟨u, H, hu⟩,
    rw ← times_cont_diff_within_at_inter' H,
    have h' : x ∈ s ∩ u := ⟨hx, mem_of_mem_nhds_within hx H⟩,
    exact (times_cont_diff_on_zero.mpr hu).times_cont_diff_within_at h' }
end

/-- On a set with unique differentiability, any choice of iterated differential has to coincide
with the one we have chosen in `iterated_fderiv_within 𝕜 m f s`. -/
theorem has_ftaylor_series_up_to_on.eq_ftaylor_series_of_unique_diff_on {n : with_top ℕ}
  (h : has_ftaylor_series_up_to_on n f p s)
  {m : ℕ} (hmn : (m : with_top ℕ) ≤ n) (hs : unique_diff_on 𝕜 s) (hx : x ∈ s) :
  p x m = iterated_fderiv_within 𝕜 m f s x :=
begin
  induction m with m IH generalizing x,
  { rw [h.zero_eq' hx, iterated_fderiv_within_zero_eq_comp] },
  { have A : (m : with_top ℕ) < n := lt_of_lt_of_le (with_top.coe_lt_coe.2 (lt_add_one m)) hmn,
    have : has_fderiv_within_at (λ (y : E), iterated_fderiv_within 𝕜 m f s y)
      (continuous_multilinear_map.curry_left (p x (nat.succ m))) s x :=
    (h.fderiv_within m A x hx).congr (λ y hy, (IH (le_of_lt A) hy).symm) (IH (le_of_lt A) hx).symm,
    rw [iterated_fderiv_within_succ_eq_comp_left, function.comp_apply, this.fderiv_within (hs x hx)],
    exact (continuous_multilinear_map.uncurry_curry_left _).symm }
end

/-- When a function is `C^n` in a set `s` of unique differentiability, it admits
`ftaylor_series_within 𝕜 f s` as a Taylor series up to order `n` in `s`. -/
theorem times_cont_diff_on.ftaylor_series_within {n : with_top ℕ}
  (h : times_cont_diff_on 𝕜 n f s) (hs : unique_diff_on 𝕜 s) :
  has_ftaylor_series_up_to_on n f (ftaylor_series_within 𝕜 f s) s :=
begin
  split,
  { assume x hx,
    simp only [ftaylor_series_within, continuous_multilinear_map.uncurry0_apply,
               iterated_fderiv_within_zero_apply] },
  { assume m hm x hx,
    rcases (h x hx) m.succ (with_top.add_one_le_of_lt hm) with ⟨u, hu, p, Hp⟩,
    rw insert_eq_of_mem hx at hu,
    rcases mem_nhds_within.1 hu with ⟨o, o_open, xo, ho⟩,
    rw inter_comm at ho,
    have : p x m.succ = ftaylor_series_within 𝕜 f s x m.succ,
    { change p x m.succ = iterated_fderiv_within 𝕜 m.succ f s x,
      rw ← iterated_fderiv_within_inter (mem_nhds_sets o_open xo) hs hx,
      exact (Hp.mono ho).eq_ftaylor_series_of_unique_diff_on (le_refl _)
        (hs.inter o_open) ⟨hx, xo⟩ },
    rw [← this, ← has_fderiv_within_at_inter (mem_nhds_sets o_open xo)],
    have A : ∀ y ∈ s ∩ o, p y m = ftaylor_series_within 𝕜 f s y m,
    { rintros y ⟨hy, yo⟩,
      change p y m = iterated_fderiv_within 𝕜 m f s y,
      rw ← iterated_fderiv_within_inter (mem_nhds_sets o_open yo) hs hy,
      exact (Hp.mono ho).eq_ftaylor_series_of_unique_diff_on (with_top.coe_le_coe.2 (nat.le_succ m))
        (hs.inter o_open) ⟨hy, yo⟩ },
    exact ((Hp.mono ho).fderiv_within m (with_top.coe_lt_coe.2 (lt_add_one m)) x ⟨hx, xo⟩).congr
      (λ y hy, (A y hy).symm) (A x ⟨hx, xo⟩).symm },
  { assume m hm,
    apply continuous_on_of_locally_continuous_on,
    assume x hx,
    rcases h x hx m hm with ⟨u, hu, p, Hp⟩,
    rcases mem_nhds_within.1 hu with ⟨o, o_open, xo, ho⟩,
    rw insert_eq_of_mem hx at ho,
    rw inter_comm at ho,
    refine ⟨o, o_open, xo, _⟩,
    have A : ∀ y ∈ s ∩ o, p y m = ftaylor_series_within 𝕜 f s y m,
    { rintros y ⟨hy, yo⟩,
      change p y m = iterated_fderiv_within 𝕜 m f s y,
      rw ← iterated_fderiv_within_inter (mem_nhds_sets o_open yo) hs hy,
      exact (Hp.mono ho).eq_ftaylor_series_of_unique_diff_on (le_refl _)
        (hs.inter o_open) ⟨hy, yo⟩ },
    exact ((Hp.mono ho).cont m (le_refl _)).congr (λ y hy, (A y hy).symm) }
end

lemma times_cont_diff_on_of_continuous_on_differentiable_on {n : with_top ℕ}
  (Hcont : ∀ (m : ℕ), (m : with_top ℕ) ≤ n →
    continuous_on (λ x, iterated_fderiv_within 𝕜 m f s x) s)
  (Hdiff : ∀ (m : ℕ), (m : with_top ℕ) < n →
    differentiable_on 𝕜 (λ x, iterated_fderiv_within 𝕜 m f s x) s) :
  times_cont_diff_on 𝕜 n f s :=
begin
  assume x hx m hm,
  rw insert_eq_of_mem hx,
  refine ⟨s, self_mem_nhds_within, ftaylor_series_within 𝕜 f s, _⟩,
  split,
  { assume y hy,
    simp only [ftaylor_series_within, continuous_multilinear_map.uncurry0_apply,
                iterated_fderiv_within_zero_apply] },
  { assume k hk y hy,
    convert (Hdiff k (lt_of_lt_of_le hk hm) y hy).has_fderiv_within_at,
    simp only [ftaylor_series_within, iterated_fderiv_within_succ_eq_comp_left,
                continuous_linear_equiv.coe_apply, function.comp_app, coe_fn_coe_base],
    exact continuous_linear_map.curry_uncurry_left _ },
  { assume k hk,
    exact Hcont k (le_trans hk hm) }
end

lemma times_cont_diff_on_of_differentiable_on {n : with_top ℕ}
  (h : ∀(m : ℕ), (m : with_top ℕ) ≤ n → differentiable_on 𝕜 (iterated_fderiv_within 𝕜 m f s) s) :
  times_cont_diff_on 𝕜 n f s :=
times_cont_diff_on_of_continuous_on_differentiable_on
  (λ m hm, (h m hm).continuous_on) (λ m hm, (h m (le_of_lt hm)))

lemma times_cont_diff_on.continuous_on_iterated_fderiv_within {n : with_top ℕ} {m : ℕ}
  (h : times_cont_diff_on 𝕜 n f s) (hmn : (m : with_top ℕ) ≤ n) (hs : unique_diff_on 𝕜 s) :
  continuous_on (iterated_fderiv_within 𝕜 m f s) s :=
(h.ftaylor_series_within hs).cont m hmn

lemma times_cont_diff_on.differentiable_on_iterated_fderiv_within {n : with_top ℕ} {m : ℕ}
  (h : times_cont_diff_on 𝕜 n f s) (hmn : (m : with_top ℕ) < n) (hs : unique_diff_on 𝕜 s) :
  differentiable_on 𝕜 (iterated_fderiv_within 𝕜 m f s) s :=
λ x hx, ((h.ftaylor_series_within hs).fderiv_within m hmn x hx).differentiable_within_at

lemma times_cont_diff_on_iff_continuous_on_differentiable_on {n : with_top ℕ}
  (hs : unique_diff_on 𝕜 s) :
  times_cont_diff_on 𝕜 n f s ↔
  (∀ (m : ℕ), (m : with_top ℕ) ≤ n →
    continuous_on (λ x, iterated_fderiv_within 𝕜 m f s x) s)
  ∧ (∀ (m : ℕ), (m : with_top ℕ) < n →
    differentiable_on 𝕜 (λ x, iterated_fderiv_within 𝕜 m f s x) s) :=
begin
  split,
  { assume h,
    split,
    { assume m hm, exact h.continuous_on_iterated_fderiv_within hm hs },
    { assume m hm, exact h.differentiable_on_iterated_fderiv_within hm hs } },
  { assume h,
    exact times_cont_diff_on_of_continuous_on_differentiable_on h.1 h.2 }
end

/-- A function is `C^(n + 1)` on a domain with unique derivatives if and only if it is
differentiable there, and its derivative (expressed with `fderiv_within`) is `C^n`. -/
theorem times_cont_diff_on_succ_iff_fderiv_within {n : ℕ} (hs : unique_diff_on 𝕜 s) :
  times_cont_diff_on 𝕜 ((n + 1) : ℕ) f s ↔
  differentiable_on 𝕜 f s ∧ times_cont_diff_on 𝕜 n (λ y, fderiv_within 𝕜 f s y) s :=
begin
  split,
  { assume H,
    refine ⟨H.differentiable_on (with_top.coe_le_coe.2 (nat.le_add_left 1 n)), λ x hx, _⟩,
    rcases times_cont_diff_within_at_succ_iff_has_fderiv_within_at.1 (H x hx)
      with ⟨u, hu, f', hff', hf'⟩,
    rcases mem_nhds_within.1 hu with ⟨o, o_open, xo, ho⟩,
    rw [inter_comm, insert_eq_of_mem hx] at ho,
    have := hf'.mono ho,
    rw times_cont_diff_within_at_inter' (mem_nhds_within_of_mem_nhds (mem_nhds_sets o_open xo))
      at this,
    apply this.congr_of_eventually_eq' _ hx,
    have : o ∩ s ∈ 𝓝[s] x := mem_nhds_within.2 ⟨o, o_open, xo, subset.refl _⟩,
    rw inter_comm at this,
    apply filter.eventually_eq_of_mem this (λ y hy, _),
    have A : fderiv_within 𝕜 f (s ∩ o) y = f' y :=
      ((hff' y (ho hy)).mono ho).fderiv_within (hs.inter o_open y hy),
    rwa fderiv_within_inter (mem_nhds_sets o_open hy.2) (hs y hy.1) at A, },
  { rintros ⟨hdiff, h⟩ x hx,
    rw [times_cont_diff_within_at_succ_iff_has_fderiv_within_at, insert_eq_of_mem hx],
    exact ⟨s, self_mem_nhds_within, fderiv_within 𝕜 f s,
      λ y hy, (hdiff y hy).has_fderiv_within_at, h x hx⟩ }
end

/-- A function is `C^(n + 1)` on an open domain if and only if it is
differentiable there, and its derivative (expressed with `fderiv`) is `C^n`. -/
theorem times_cont_diff_on_succ_iff_fderiv_of_open {n : ℕ} (hs : is_open s) :
  times_cont_diff_on 𝕜 ((n + 1) : ℕ) f s ↔
  differentiable_on 𝕜 f s ∧ times_cont_diff_on 𝕜 n (λ y, fderiv 𝕜 f y) s :=
begin
  rw times_cont_diff_on_succ_iff_fderiv_within hs.unique_diff_on,
  congr' 2,
  rw ← iff_iff_eq,
  apply times_cont_diff_on_congr,
  assume x hx,
  exact fderiv_within_of_open hs hx
end

/-- A function is `C^∞` on a domain with unique derivatives if and only if it is differentiable
there, and its derivative (expressed with `fderiv_within`) is `C^∞`. -/
theorem times_cont_diff_on_top_iff_fderiv_within (hs : unique_diff_on 𝕜 s) :
  times_cont_diff_on 𝕜 ∞ f s ↔
  differentiable_on 𝕜 f s ∧ times_cont_diff_on 𝕜 ∞ (λ y, fderiv_within 𝕜 f s y) s :=
begin
  split,
  { assume h,
    refine ⟨h.differentiable_on le_top, _⟩,
    apply times_cont_diff_on_top.2 (λ n, ((times_cont_diff_on_succ_iff_fderiv_within hs).1 _).2),
    exact h.of_le le_top },
  { assume h,
    refine times_cont_diff_on_top.2 (λ n, _),
    have A : (n : with_top ℕ) ≤ ∞ := le_top,
    apply ((times_cont_diff_on_succ_iff_fderiv_within hs).2 ⟨h.1, h.2.of_le A⟩).of_le,
    exact with_top.coe_le_coe.2 (nat.le_succ n) }
end

/-- A function is `C^∞` on an open domain if and only if it is differentiable there, and its
derivative (expressed with `fderiv`) is `C^∞`. -/
theorem times_cont_diff_on_top_iff_fderiv_of_open (hs : is_open s) :
  times_cont_diff_on 𝕜 ∞ f s ↔
  differentiable_on 𝕜 f s ∧ times_cont_diff_on 𝕜 ∞ (λ y, fderiv 𝕜 f y) s :=
begin
  rw times_cont_diff_on_top_iff_fderiv_within hs.unique_diff_on,
  congr' 2,
  rw ← iff_iff_eq,
  apply times_cont_diff_on_congr,
  assume x hx,
  exact fderiv_within_of_open hs hx
end

lemma times_cont_diff_on.fderiv_within {m n : with_top ℕ}
  (hf : times_cont_diff_on 𝕜 n f s) (hs : unique_diff_on 𝕜 s) (hmn : m + 1 ≤ n) :
  times_cont_diff_on 𝕜 m (λ y, fderiv_within 𝕜 f s y) s :=
begin
  cases m,
  { change ∞ + 1 ≤ n at hmn,
    have : n = ∞, by simpa using hmn,
    rw this at hf,
    exact ((times_cont_diff_on_top_iff_fderiv_within hs).1 hf).2 },
  { change (m.succ : with_top ℕ) ≤ n at hmn,
    exact ((times_cont_diff_on_succ_iff_fderiv_within hs).1 (hf.of_le hmn)).2 }
end

lemma times_cont_diff_on.fderiv_of_open {m n : with_top ℕ}
  (hf : times_cont_diff_on 𝕜 n f s) (hs : is_open s) (hmn : m + 1 ≤ n) :
  times_cont_diff_on 𝕜 m (λ y, fderiv 𝕜 f y) s :=
(hf.fderiv_within hs.unique_diff_on hmn).congr (λ x hx, (fderiv_within_of_open hs hx).symm)

lemma times_cont_diff_on.continuous_on_fderiv_within {n : with_top ℕ}
  (h : times_cont_diff_on 𝕜 n f s) (hs : unique_diff_on 𝕜 s) (hn : 1 ≤ n) :
  continuous_on (λ x, fderiv_within 𝕜 f s x) s :=
((times_cont_diff_on_succ_iff_fderiv_within hs).1 (h.of_le hn)).2.continuous_on

lemma times_cont_diff_on.continuous_on_fderiv_of_open {n : with_top ℕ}
  (h : times_cont_diff_on 𝕜 n f s) (hs : is_open s) (hn : 1 ≤ n) :
  continuous_on (λ x, fderiv 𝕜 f x) s :=
((times_cont_diff_on_succ_iff_fderiv_of_open hs).1 (h.of_le hn)).2.continuous_on

/-- If a function is at least `C^1`, its bundled derivative (mapping `(x, v)` to `Df(x) v`) is
continuous. -/
lemma times_cont_diff_on.continuous_on_fderiv_within_apply
  {n : with_top ℕ} (h : times_cont_diff_on 𝕜 n f s) (hs : unique_diff_on 𝕜 s) (hn : 1 ≤ n) :
  continuous_on (λp : E × E, (fderiv_within 𝕜 f s p.1 : E → F) p.2) (set.prod s univ) :=
begin
  have A : continuous (λq : (E →L[𝕜] F) × E, q.1 q.2) := is_bounded_bilinear_map_apply.continuous,
  have B : continuous_on (λp : E × E, (fderiv_within 𝕜 f s p.1, p.2)) (set.prod s univ),
  { apply continuous_on.prod _ continuous_snd.continuous_on,
    exact continuous_on.comp (h.continuous_on_fderiv_within hs hn) continuous_fst.continuous_on
      (prod_subset_preimage_fst _ _) },
  exact A.comp_continuous_on B
end

/-! ### Functions with a Taylor series on the whole space -/

/-- `has_ftaylor_series_up_to n f p` registers the fact that `p 0 = f` and `p (m+1)` is a
derivative of `p m` for `m < n`, and is continuous for `m ≤ n`. This is a predicate analogous to
`has_fderiv_at` but for higher order derivatives. -/
structure has_ftaylor_series_up_to (n : with_top ℕ)
  (f : E → F) (p : E → formal_multilinear_series 𝕜 E F) : Prop :=
(zero_eq : ∀ x, (p x 0).uncurry0 = f x)
(fderiv  : ∀ (m : ℕ) (hm : (m : with_top ℕ) < n), ∀ x,
    has_fderiv_at (λ y, p y m) (p x m.succ).curry_left x)
(cont    : ∀ (m : ℕ) (hm : (m : with_top ℕ) ≤ n), continuous (λ x, p x m))

lemma has_ftaylor_series_up_to.zero_eq' {n : with_top ℕ}
  (h : has_ftaylor_series_up_to n f p) (x : E) :
  p x 0 = (continuous_multilinear_curry_fin0 𝕜 E F).symm (f x) :=
by { rw ← h.zero_eq x, symmetry, exact continuous_multilinear_map.uncurry0_curry0 _ }

lemma has_ftaylor_series_up_to_on_univ_iff {n : with_top ℕ} :
  has_ftaylor_series_up_to_on n f p univ ↔ has_ftaylor_series_up_to n f p :=
begin
  split,
  { assume H,
    split,
    { exact λ x, H.zero_eq x (mem_univ x) },
    { assume m hm x,
      rw ← has_fderiv_within_at_univ,
      exact H.fderiv_within m hm x (mem_univ x) },
    { assume m hm,
      rw continuous_iff_continuous_on_univ,
      exact H.cont m hm } },
  { assume H,
    split,
    { exact λ x hx, H.zero_eq x },
    { assume m hm x hx,
      rw has_fderiv_within_at_univ,
      exact H.fderiv m hm x },
    { assume m hm,
      rw ← continuous_iff_continuous_on_univ,
      exact H.cont m hm } }
end

lemma has_ftaylor_series_up_to.has_ftaylor_series_up_to_on {n : with_top ℕ}
  (h : has_ftaylor_series_up_to n f p) (s : set E) :
  has_ftaylor_series_up_to_on n f p s :=
(has_ftaylor_series_up_to_on_univ_iff.2 h).mono (subset_univ _)

lemma has_ftaylor_series_up_to.of_le {m n : with_top ℕ}
  (h : has_ftaylor_series_up_to n f p) (hmn : m ≤ n) :
  has_ftaylor_series_up_to m f p :=
by { rw ← has_ftaylor_series_up_to_on_univ_iff at h ⊢, exact h.of_le hmn }

lemma has_ftaylor_series_up_to.continuous {n : with_top ℕ}
  (h : has_ftaylor_series_up_to n f p) : continuous f :=
begin
  rw ← has_ftaylor_series_up_to_on_univ_iff at h,
  rw continuous_iff_continuous_on_univ,
  exact h.continuous_on
end

lemma has_ftaylor_series_up_to_zero_iff :
  has_ftaylor_series_up_to 0 f p ↔ continuous f ∧ (∀ x, (p x 0).uncurry0 = f x) :=
by simp [has_ftaylor_series_up_to_on_univ_iff.symm, continuous_iff_continuous_on_univ,
         has_ftaylor_series_up_to_on_zero_iff]

/-- If a function has a Taylor series at order at least `1`, then the term of order `1` of this
series is a derivative of `f`. -/
lemma has_ftaylor_series_up_to.has_fderiv_at {n : with_top ℕ}
  (h : has_ftaylor_series_up_to n f p) (hn : 1 ≤ n) (x : E) :
  has_fderiv_at f (continuous_multilinear_curry_fin1 𝕜 E F (p x 1)) x :=
begin
  rw [← has_fderiv_within_at_univ],
  exact (has_ftaylor_series_up_to_on_univ_iff.2 h).has_fderiv_within_at hn (mem_univ _)
end

lemma has_ftaylor_series_up_to.differentiable {n : with_top ℕ}
  (h : has_ftaylor_series_up_to n f p) (hn : 1 ≤ n) : differentiable 𝕜 f :=
λ x, (h.has_fderiv_at hn x).differentiable_at

/-- `p` is a Taylor series of `f` up to `n+1` if and only if `p.shift` is a Taylor series up to `n`
for `p 1`, which is a derivative of `f`. -/
theorem has_ftaylor_series_up_to_succ_iff_right {n : ℕ} :
  has_ftaylor_series_up_to ((n + 1) : ℕ) f p ↔
  (∀ x, (p x 0).uncurry0 = f x)
  ∧ (∀ x, has_fderiv_at (λ y, p y 0) (p x 1).curry_left x)
  ∧ has_ftaylor_series_up_to n
    (λ x, continuous_multilinear_curry_fin1 𝕜 E F (p x 1)) (λ x, (p x).shift) :=
by simp [has_ftaylor_series_up_to_on_succ_iff_right, has_ftaylor_series_up_to_on_univ_iff.symm,
         -add_comm, -with_zero.coe_add]

/-! ### Smooth functions at a point -/

variable (𝕜)

/-- A function is continuously differentiable up to `n` at a point `x` if, for any integer `k ≤ n`,
there is a neighborhood of `x` where `f` admits derivatives up to order `n`, which are continuous.
-/
def times_cont_diff_at (n : with_top ℕ) (f : E → F) (x : E) :=
times_cont_diff_within_at 𝕜 n f univ x

variable {𝕜}

theorem times_cont_diff_within_at_univ {n : with_top ℕ} :
  times_cont_diff_within_at 𝕜 n f univ x ↔ times_cont_diff_at 𝕜 n f x :=
iff.rfl

lemma times_cont_diff_at_top :
  times_cont_diff_at 𝕜 ∞ f x ↔ ∀ (n : ℕ), times_cont_diff_at 𝕜 n f x :=
by simp [← times_cont_diff_within_at_univ, times_cont_diff_within_at_top]

lemma times_cont_diff_at.times_cont_diff_within_at {n : with_top ℕ}
  (h : times_cont_diff_at 𝕜 n f x) : times_cont_diff_within_at 𝕜 n f s x :=
h.mono (subset_univ _)

lemma times_cont_diff_within_at.times_cont_diff_at {n : with_top ℕ}
  (h : times_cont_diff_within_at 𝕜 n f s x) (hx : s ∈ 𝓝 x) :
  times_cont_diff_at 𝕜 n f x :=
by rwa [times_cont_diff_at, ← times_cont_diff_within_at_inter hx, univ_inter]

lemma times_cont_diff_at.congr_of_eventually_eq {n : with_top ℕ}
  (h : times_cont_diff_at 𝕜 n f x) (hg : f₁ =ᶠ[𝓝 x] f) :
  times_cont_diff_at 𝕜 n f₁ x :=
h.congr_of_eventually_eq' (by rwa nhds_within_univ) (mem_univ x)

lemma times_cont_diff_at.of_le {m n : with_top ℕ}
  (h : times_cont_diff_at 𝕜 n f x) (hmn : m ≤ n) :
  times_cont_diff_at 𝕜 m f x :=
h.of_le hmn

lemma times_cont_diff_at.continuous_at {n : with_top ℕ}
  (h : times_cont_diff_at 𝕜 n f x) : continuous_at f x :=
by simpa [continuous_within_at_univ] using h.continuous_within_at

/-- If a function is `C^n` with `n ≥ 1` at a point, then it is differentiable there. -/
lemma times_cont_diff_at.differentiable {n : with_top ℕ}
  (h : times_cont_diff_at 𝕜 n f x) (hn : 1 ≤ n) : differentiable_at 𝕜 f x :=
by simpa [hn, differentiable_within_at_univ] using h.differentiable_within_at

/-- A function is `C^(n + 1)` at a point iff locally, it has a derivative which is `C^n`. -/
theorem times_cont_diff_at_succ_iff_has_fderiv_at {n : ℕ} :
  times_cont_diff_at 𝕜 ((n + 1) : ℕ) f x
  ↔ (∃ f' : E → (E →L[𝕜] F), (∃ u ∈ 𝓝 x, (∀ x ∈ u, has_fderiv_at f (f' x) x))
      ∧ (times_cont_diff_at 𝕜 n f' x)) :=
begin
  rw [← times_cont_diff_within_at_univ, times_cont_diff_within_at_succ_iff_has_fderiv_within_at],
  simp only [nhds_within_univ, exists_prop, mem_univ, insert_eq_of_mem],
  split,
  { rintros ⟨u, H, f', h_fderiv, h_times_cont_diff⟩,
    rcases mem_nhds_sets_iff.mp H with ⟨t, htu, ht, hxt⟩,
    refine ⟨f', ⟨t, _⟩, h_times_cont_diff.times_cont_diff_at H⟩,
    refine ⟨mem_nhds_sets_iff.mpr ⟨t, subset.rfl, ht, hxt⟩, _⟩,
    intros y hyt,
    refine (h_fderiv y (htu hyt)).has_fderiv_at _,
    exact mem_nhds_sets_iff.mpr ⟨t, htu, ht, hyt⟩ },
  { rintros ⟨f', ⟨u, H, h_fderiv⟩, h_times_cont_diff⟩,
    refine ⟨u, H, f', _, h_times_cont_diff.times_cont_diff_within_at⟩,
    intros x hxu,
    exact (h_fderiv x hxu).has_fderiv_within_at }
end

/-! ### Smooth functions -/

variable (𝕜)

/-- A function is continuously differentiable up to `n` if it admits derivatives up to
order `n`, which are continuous. Contrary to the case of definitions in domains (where derivatives
might not be unique) we do not need to localize the definition in space or time.
-/
definition times_cont_diff (n : with_top ℕ) (f : E → F)  :=
∃ p : E → formal_multilinear_series 𝕜 E F, has_ftaylor_series_up_to n f p

variable {𝕜}

theorem times_cont_diff_on_univ {n : with_top ℕ} :
  times_cont_diff_on 𝕜 n f univ ↔ times_cont_diff 𝕜 n f :=
begin
  split,
  { assume H,
    use ftaylor_series_within 𝕜 f univ,
    rw ← has_ftaylor_series_up_to_on_univ_iff,
    exact H.ftaylor_series_within unique_diff_on_univ },
  { rintros ⟨p, hp⟩ x hx m hm,
    exact ⟨univ, filter.univ_sets _, p, (hp.has_ftaylor_series_up_to_on univ).of_le hm⟩ }
end

lemma times_cont_diff_iff_times_cont_diff_at {n : with_top ℕ} :
  times_cont_diff 𝕜 n f ↔ ∀ x, times_cont_diff_at 𝕜 n f x :=
by simp [← times_cont_diff_on_univ, times_cont_diff_on, times_cont_diff_at]

lemma times_cont_diff.times_cont_diff_at {n : with_top ℕ} (h : times_cont_diff 𝕜 n f) :
  times_cont_diff_at 𝕜 n f x :=
times_cont_diff_iff_times_cont_diff_at.1 h x

lemma times_cont_diff.times_cont_diff_within_at {n : with_top ℕ} (h : times_cont_diff 𝕜 n f) :
  times_cont_diff_within_at 𝕜 n f s x :=
h.times_cont_diff_at.times_cont_diff_within_at

lemma times_cont_diff_top :
  times_cont_diff 𝕜 ∞ f ↔ ∀ (n : ℕ), times_cont_diff 𝕜 n f :=
by simp [times_cont_diff_on_univ.symm, times_cont_diff_on_top]

lemma times_cont_diff.times_cont_diff_on {n : with_top ℕ}
  (h : times_cont_diff 𝕜 n f) : times_cont_diff_on 𝕜 n f s :=
(times_cont_diff_on_univ.2 h).mono (subset_univ _)

@[simp] lemma times_cont_diff_zero :
  times_cont_diff 𝕜 0 f ↔ continuous f :=
begin
  rw [← times_cont_diff_on_univ, continuous_iff_continuous_on_univ],
  exact times_cont_diff_on_zero
end

lemma times_cont_diff_at_zero :
  times_cont_diff_at 𝕜 0 f x ↔ ∃ u ∈ 𝓝 x, continuous_on f u :=
by { rw ← times_cont_diff_within_at_univ, simp [times_cont_diff_within_at_zero, nhds_within_univ] }

lemma times_cont_diff.of_le {m n : with_top ℕ}
  (h : times_cont_diff 𝕜 n f) (hmn : m ≤ n) :
  times_cont_diff 𝕜 m f :=
times_cont_diff_on_univ.1 $ (times_cont_diff_on_univ.2 h).of_le hmn

lemma times_cont_diff.continuous {n : with_top ℕ}
  (h : times_cont_diff 𝕜 n f) : continuous f :=
times_cont_diff_zero.1 (h.of_le bot_le)

/-- If a function is `C^n` with `n ≥ 1`, then it is differentiable. -/
lemma times_cont_diff.differentiable {n : with_top ℕ}
  (h : times_cont_diff 𝕜 n f) (hn : 1 ≤ n) : differentiable 𝕜 f :=
differentiable_on_univ.1 $ (times_cont_diff_on_univ.2 h).differentiable_on hn


/-! ### Iterated derivative -/

variable (𝕜)

/-- The `n`-th derivative of a function, as a multilinear map, defined inductively. -/
noncomputable def iterated_fderiv (n : ℕ) (f : E → F) :
  E → (E [×n]→L[𝕜] F) :=
nat.rec_on n
  (λ x, continuous_multilinear_map.curry0 𝕜 E (f x))
  (λ n rec x, continuous_linear_map.uncurry_left (fderiv 𝕜 rec x))

/-- Formal Taylor series associated to a function within a set. -/
def ftaylor_series (f : E → F) (x : E) : formal_multilinear_series 𝕜 E F :=
λ n, iterated_fderiv 𝕜 n f x

variable {𝕜}

@[simp] lemma iterated_fderiv_zero_apply (m : (fin 0) → E) :
  (iterated_fderiv 𝕜 0 f x : ((fin 0) →  E) → F) m = f x := rfl

lemma iterated_fderiv_zero_eq_comp :
  iterated_fderiv 𝕜 0 f = (continuous_multilinear_curry_fin0 𝕜 E F).symm ∘ f := rfl

lemma iterated_fderiv_succ_apply_left {n : ℕ} (m : fin (n + 1) → E):
  (iterated_fderiv 𝕜 (n + 1) f x : (fin (n + 1) → E) → F) m
  = (fderiv 𝕜 (iterated_fderiv 𝕜 n f) x : E → (E [×n]→L[𝕜] F)) (m 0) (tail m) := rfl

/-- Writing explicitly the `n+1`-th derivative as the composition of a currying linear equiv,
and the derivative of the `n`-th derivative. -/
lemma iterated_fderiv_succ_eq_comp_left {n : ℕ} :
  iterated_fderiv 𝕜 (n + 1) f =
  (continuous_multilinear_curry_left_equiv 𝕜 (λ(i : fin (n + 1)), E) F)
    ∘ (fderiv 𝕜 (iterated_fderiv 𝕜 n f)) := rfl

lemma iterated_fderiv_within_univ {n : ℕ} :
  iterated_fderiv_within 𝕜 n f univ = iterated_fderiv 𝕜 n f :=
begin
  induction n with n IH,
  { ext x, simp },
  { ext x m,
    rw [iterated_fderiv_succ_apply_left, iterated_fderiv_within_succ_apply_left, IH,
        fderiv_within_univ] }
end

lemma ftaylor_series_within_univ :
  ftaylor_series_within 𝕜 f univ = ftaylor_series 𝕜 f :=
begin
  ext1 x, ext1 n,
  change iterated_fderiv_within 𝕜 n f univ x = iterated_fderiv 𝕜 n f x,
  rw iterated_fderiv_within_univ
end

theorem iterated_fderiv_succ_apply_right {n : ℕ} (m : fin (n + 1) → E) :
  (iterated_fderiv 𝕜 (n + 1) f x : (fin (n + 1) → E) → F) m
    = iterated_fderiv 𝕜 n (λy, fderiv 𝕜 f y) x (init m) (m (last n)) :=
begin
  rw [← iterated_fderiv_within_univ, ← iterated_fderiv_within_univ, ← fderiv_within_univ],
  exact iterated_fderiv_within_succ_apply_right unique_diff_on_univ (mem_univ _) _
end

/-- Writing explicitly the `n+1`-th derivative as the composition of a currying linear equiv,
and the `n`-th derivative of the derivative. -/
lemma iterated_fderiv_succ_eq_comp_right {n : ℕ} :
  iterated_fderiv 𝕜 (n + 1) f x =
  ((continuous_multilinear_curry_right_equiv 𝕜 (λ(i : fin (n + 1)), E) F)
    ∘ (iterated_fderiv 𝕜 n (λy, fderiv 𝕜 f y))) x :=
by { ext m, rw iterated_fderiv_succ_apply_right, refl }

@[simp] lemma iterated_fderiv_one_apply (m : (fin 1) → E) :
  (iterated_fderiv 𝕜 1 f x : ((fin 1) → E) → F) m
  = (fderiv 𝕜 f x : E → F) (m 0) :=
by { rw [iterated_fderiv_succ_apply_right, iterated_fderiv_zero_apply], refl }

/-- When a function is `C^n` in a set `s` of unique differentiability, it admits
`ftaylor_series_within 𝕜 f s` as a Taylor series up to order `n` in `s`. -/
theorem times_cont_diff_on_iff_ftaylor_series {n : with_top ℕ} :
  times_cont_diff 𝕜 n f ↔ has_ftaylor_series_up_to n f (ftaylor_series 𝕜 f) :=
begin
  split,
  { rw [← times_cont_diff_on_univ, ← has_ftaylor_series_up_to_on_univ_iff,
        ← ftaylor_series_within_univ],
    exact λ h, times_cont_diff_on.ftaylor_series_within h unique_diff_on_univ },
  { assume h, exact ⟨ftaylor_series 𝕜 f, h⟩ }
end

lemma times_cont_diff_iff_continuous_differentiable {n : with_top ℕ} :
  times_cont_diff 𝕜 n f ↔
  (∀ (m : ℕ), (m : with_top ℕ) ≤ n → continuous (λ x, iterated_fderiv 𝕜 m f x))
  ∧ (∀ (m : ℕ), (m : with_top ℕ) < n → differentiable 𝕜 (λ x, iterated_fderiv 𝕜 m f x)) :=
by simp [times_cont_diff_on_univ.symm, continuous_iff_continuous_on_univ,
    differentiable_on_univ.symm, iterated_fderiv_within_univ,
    times_cont_diff_on_iff_continuous_on_differentiable_on unique_diff_on_univ]

lemma times_cont_diff_of_differentiable_iterated_fderiv {n : with_top ℕ}
  (h : ∀(m : ℕ), (m : with_top ℕ) ≤ n → differentiable 𝕜 (iterated_fderiv 𝕜 m f)) :
  times_cont_diff 𝕜 n f :=
times_cont_diff_iff_continuous_differentiable.2
⟨λ m hm, (h m hm).continuous, λ m hm, (h m (le_of_lt hm))⟩

/-- A function is `C^(n + 1)` on a domain with unique derivatives if and only if it is differentiable
there, and its derivative is `C^n`. -/
theorem times_cont_diff_succ_iff_fderiv {n : ℕ} :
  times_cont_diff 𝕜 ((n + 1) : ℕ) f ↔
  differentiable 𝕜 f ∧ times_cont_diff 𝕜 n (λ y, fderiv 𝕜 f y) :=
by simp [times_cont_diff_on_univ.symm, differentiable_on_univ.symm, fderiv_within_univ.symm,
         - fderiv_within_univ, times_cont_diff_on_succ_iff_fderiv_within unique_diff_on_univ,
         -with_zero.coe_add, -add_comm]

/-- A function is `C^∞` on a domain with unique derivatives if and only if it is differentiable
there, and its derivative is `C^∞`. -/
theorem times_cont_diff_top_iff_fderiv :
  times_cont_diff 𝕜 ∞ f ↔
  differentiable 𝕜 f ∧ times_cont_diff 𝕜 ∞ (λ y, fderiv 𝕜 f y) :=
begin
  simp [times_cont_diff_on_univ.symm, differentiable_on_univ.symm, fderiv_within_univ.symm,
        - fderiv_within_univ],
  rw times_cont_diff_on_top_iff_fderiv_within unique_diff_on_univ,
end

lemma times_cont_diff.continuous_fderiv {n : with_top ℕ}
  (h : times_cont_diff 𝕜 n f) (hn : 1 ≤ n) :
  continuous (λ x, fderiv 𝕜 f x) :=
((times_cont_diff_succ_iff_fderiv).1 (h.of_le hn)).2.continuous

/-- If a function is at least `C^1`, its bundled derivative (mapping `(x, v)` to `Df(x) v`) is
continuous. -/
lemma times_cont_diff.continuous_fderiv_apply {n : with_top ℕ}
  (h : times_cont_diff 𝕜 n f) (hn : 1 ≤ n) :
  continuous (λp : E × E, (fderiv 𝕜 f p.1 : E → F) p.2) :=
begin
  have A : continuous (λq : (E →L[𝕜] F) × E, q.1 q.2) := is_bounded_bilinear_map_apply.continuous,
  have B : continuous (λp : E × E, (fderiv 𝕜 f p.1, p.2)),
  { apply continuous.prod_mk _ continuous_snd,
    exact continuous.comp (h.continuous_fderiv hn) continuous_fst },
  exact A.comp B
end

/-! ### Constants -/

lemma iterated_fderiv_within_zero_fun {n : ℕ} :
  iterated_fderiv 𝕜 n (λ x : E, (0 : F)) = 0 :=
begin
  induction n with n IH,
  { ext m, simp },
  { ext x m,
    rw [iterated_fderiv_succ_apply_left, IH],
    change (fderiv 𝕜 (λ (x : E), (0 : (E [×n]→L[𝕜] F))) x : E → (E [×n]→L[𝕜] F)) (m 0) (tail m) = _,
    rw fderiv_const,
    refl }
end

lemma times_cont_diff_zero_fun {n : with_top ℕ} :
  times_cont_diff 𝕜 n (λ x : E, (0 : F)) :=
begin
  apply times_cont_diff_of_differentiable_iterated_fderiv (λm hm, _),
  rw iterated_fderiv_within_zero_fun,
  apply differentiable_const (0 : (E [×m]→L[𝕜] F))
end

/--
Constants are `C^∞`.
-/
lemma times_cont_diff_const {n : with_top ℕ} {c : F} : times_cont_diff 𝕜 n (λx : E, c) :=
begin
  suffices h : times_cont_diff 𝕜 ∞ (λx : E, c), by exact h.of_le le_top,
  rw times_cont_diff_top_iff_fderiv,
  refine ⟨differentiable_const c, _⟩,
  rw fderiv_const,
  exact times_cont_diff_zero_fun
end

lemma times_cont_diff_on_const {n : with_top ℕ} {c : F} {s : set E} :
  times_cont_diff_on 𝕜 n (λx : E, c) s :=
times_cont_diff_const.times_cont_diff_on

lemma times_cont_diff_at_const {n : with_top ℕ} {c : F} :
  times_cont_diff_at 𝕜 n (λx : E, c) x :=
times_cont_diff_const.times_cont_diff_at

lemma times_cont_diff_within_at_const {n : with_top ℕ} {c : F} :
  times_cont_diff_within_at 𝕜 n (λx : E, c) s x :=
times_cont_diff_at_const.times_cont_diff_within_at

@[nontriviality] lemma times_cont_diff_of_subsingleton [subsingleton F] {n : with_top ℕ} :
  times_cont_diff 𝕜 n f :=
by { rw [subsingleton.elim f (λ _, 0)], exact times_cont_diff_const }

@[nontriviality] lemma times_cont_diff_at_of_subsingleton [subsingleton F] {n : with_top ℕ} :
  times_cont_diff_at 𝕜 n f x :=
by { rw [subsingleton.elim f (λ _, 0)], exact times_cont_diff_at_const }

@[nontriviality] lemma times_cont_diff_within_at_of_subsingleton [subsingleton F] {n : with_top ℕ} :
  times_cont_diff_within_at 𝕜 n f s x :=
by { rw [subsingleton.elim f (λ _, 0)], exact times_cont_diff_within_at_const }

@[nontriviality] lemma times_cont_diff_on_of_subsingleton [subsingleton F] {n : with_top ℕ} :
  times_cont_diff_on 𝕜 n f s :=
by { rw [subsingleton.elim f (λ _, 0)], exact times_cont_diff_on_const }

/-! ### Linear functions -/

/--
Unbundled bounded linear functions are `C^∞`.
-/
lemma is_bounded_linear_map.times_cont_diff {n : with_top ℕ} (hf : is_bounded_linear_map 𝕜 f) :
  times_cont_diff 𝕜 n f :=
begin
  suffices h : times_cont_diff 𝕜 ∞ f, by exact h.of_le le_top,
  rw times_cont_diff_top_iff_fderiv,
  refine ⟨hf.differentiable, _⟩,
  simp [hf.fderiv],
  exact times_cont_diff_const
end

lemma continuous_linear_map.times_cont_diff {n : with_top ℕ} (f : E →L[𝕜] F) :
  times_cont_diff 𝕜 n f :=
f.is_bounded_linear_map.times_cont_diff

/--
The first projection in a product is `C^∞`.
-/
lemma times_cont_diff_fst {n : with_top ℕ} : times_cont_diff 𝕜 n (prod.fst : E × F → E) :=
is_bounded_linear_map.times_cont_diff is_bounded_linear_map.fst

/--
The first projection on a domain in a product is `C^∞`.
-/
lemma times_cont_diff_on_fst {s : set (E×F)} {n : with_top ℕ} :
  times_cont_diff_on 𝕜 n (prod.fst : E × F → E) s :=
times_cont_diff.times_cont_diff_on times_cont_diff_fst

/--
The first projection at a point in a product is `C^∞`.
-/
lemma times_cont_diff_at_fst {p : E × F} {n : with_top ℕ} :
  times_cont_diff_at 𝕜 n (prod.fst : E × F → E) p :=
times_cont_diff_fst.times_cont_diff_at

/--
The first projection within a domain at a point in a product is `C^∞`.
-/
lemma times_cont_diff_within_at_fst {s : set (E × F)} {p : E × F} {n : with_top ℕ} :
  times_cont_diff_within_at 𝕜 n (prod.fst : E × F → E) s p :=
times_cont_diff_fst.times_cont_diff_within_at

/--
The second projection in a product is `C^∞`.
-/
lemma times_cont_diff_snd {n : with_top ℕ} : times_cont_diff 𝕜 n (prod.snd : E × F → F) :=
is_bounded_linear_map.times_cont_diff is_bounded_linear_map.snd

/--
The second projection on a domain in a product is `C^∞`.
-/
lemma times_cont_diff_on_snd {s : set (E×F)} {n : with_top ℕ} :
  times_cont_diff_on 𝕜 n (prod.snd : E × F → F) s :=
times_cont_diff.times_cont_diff_on times_cont_diff_snd

/--
The second projection at a point in a product is `C^∞`.
-/
lemma times_cont_diff_at_snd {p : E × F} {n : with_top ℕ} :
  times_cont_diff_at 𝕜 n (prod.snd : E × F → F) p :=
times_cont_diff_snd.times_cont_diff_at

/--
The second projection within a domain at a point in a product is `C^∞`.
-/
lemma times_cont_diff_within_at_snd {s : set (E × F)} {p : E × F} {n : with_top ℕ} :
  times_cont_diff_within_at 𝕜 n (prod.snd : E × F → F) s p :=
times_cont_diff_snd.times_cont_diff_within_at

/--
The identity is `C^∞`.
-/
lemma times_cont_diff_id {n : with_top ℕ} : times_cont_diff 𝕜 n (id : E → E) :=
is_bounded_linear_map.id.times_cont_diff

lemma times_cont_diff_within_at_id {n : with_top ℕ} {s x} :
  times_cont_diff_within_at 𝕜 n (id : E → E) s x :=
times_cont_diff_id.times_cont_diff_within_at

lemma times_cont_diff_at_id {n : with_top ℕ} {x} :
  times_cont_diff_at 𝕜 n (id : E → E) x :=
times_cont_diff_id.times_cont_diff_at

<<<<<<< HEAD
=======
lemma times_cont_diff_on_id {n : with_top ℕ} {s} :
  times_cont_diff_on 𝕜 n (id : E → E) s :=
times_cont_diff_id.times_cont_diff_on

>>>>>>> 82817dec
/--
Bilinear functions are `C^∞`.
-/
lemma is_bounded_bilinear_map.times_cont_diff {n : with_top ℕ} (hb : is_bounded_bilinear_map 𝕜 b) :
  times_cont_diff 𝕜 n b :=
begin
  suffices h : times_cont_diff 𝕜 ∞ b, by exact h.of_le le_top,
  rw times_cont_diff_top_iff_fderiv,
  refine ⟨hb.differentiable, _⟩,
  simp [hb.fderiv],
  exact hb.is_bounded_linear_map_deriv.times_cont_diff
end

/-- If `f` admits a Taylor series `p` in a set `s`, and `g` is linear, then `g ∘ f` admits a Taylor
series whose `k`-th term is given by `g ∘ (p k)`. -/
lemma has_ftaylor_series_up_to_on.continuous_linear_map_comp {n : with_top ℕ} (g : F →L[𝕜] G)
  (hf : has_ftaylor_series_up_to_on n f p s) :
  has_ftaylor_series_up_to_on n (g ∘ f) (λ x k, g.comp_continuous_multilinear_map (p x k)) s :=
begin
  split,
  { assume x hx, simp [(hf.zero_eq x hx).symm] },
  { assume m hm x hx,
    let A : (E [×m]→L[𝕜] F) → (E [×m]→L[𝕜] G) := λ f, g.comp_continuous_multilinear_map f,
    have hA : is_bounded_linear_map 𝕜 A :=
      is_bounded_bilinear_map_comp_multilinear.is_bounded_linear_map_right _,
    have := hf.fderiv_within m hm x hx,
    convert has_fderiv_at.comp_has_fderiv_within_at x (hA.has_fderiv_at) this },
  { assume m hm,
    let A : (E [×m]→L[𝕜] F) → (E [×m]→L[𝕜] G) :=
      λ f, g.comp_continuous_multilinear_map f,
    have hA : is_bounded_linear_map 𝕜 A :=
      is_bounded_bilinear_map_comp_multilinear.is_bounded_linear_map_right _,
    exact hA.continuous.comp_continuous_on (hf.cont m hm) }
end

/-- Composition by continuous linear maps on the left preserves `C^n` functions in a domain
at a point. -/
lemma times_cont_diff_within_at.continuous_linear_map_comp {n : with_top ℕ} (g : F →L[𝕜] G)
  (hf : times_cont_diff_within_at 𝕜 n f s x) :
  times_cont_diff_within_at 𝕜 n (g ∘ f) s x :=
begin
  assume m hm,
  rcases hf m hm with ⟨u, hu, p, hp⟩,
  exact ⟨u, hu, _, hp.continuous_linear_map_comp g⟩,
end

/-- Composition by continuous linear maps on the left preserves `C^n` functions in a domain
at a point. -/
lemma times_cont_diff_at.continuous_linear_map_comp {n : with_top ℕ} (g : F →L[𝕜] G)
  (hf : times_cont_diff_at 𝕜 n f x) :
  times_cont_diff_at 𝕜 n (g ∘ f) x :=
times_cont_diff_within_at.continuous_linear_map_comp g hf

/-- Composition by continuous linear maps on the left preserves `C^n` functions on domains. -/
lemma times_cont_diff_on.continuous_linear_map_comp {n : with_top ℕ} (g : F →L[𝕜] G)
  (hf : times_cont_diff_on 𝕜 n f s) :
  times_cont_diff_on 𝕜 n (g ∘ f) s :=
λ x hx, (hf x hx).continuous_linear_map_comp g

/-- Composition by continuous linear maps on the left preserves `C^n` functions. -/
lemma times_cont_diff.continuous_linear_map_comp {n : with_top ℕ} {f : E → F} (g : F →L[𝕜] G)
  (hf : times_cont_diff 𝕜 n f) : times_cont_diff 𝕜 n (λx, g (f x)) :=
times_cont_diff_on_univ.1 $ times_cont_diff_on.continuous_linear_map_comp
  _ (times_cont_diff_on_univ.2 hf)

/-- Composition by continuous linear equivs on the left respects higher differentiability on
domains. -/
lemma continuous_linear_equiv.comp_times_cont_diff_within_at_iff
  {n : with_top ℕ} (e : F ≃L[𝕜] G) :
  times_cont_diff_within_at 𝕜 n (e ∘ f) s x ↔ times_cont_diff_within_at 𝕜 n f s x :=
begin
  split,
  { assume H,
    have : f = e.symm ∘ (e ∘ f),
      by { ext y, simp only [function.comp_app], rw e.symm_apply_apply (f y) },
    rw this,
    exact H.continuous_linear_map_comp _ },
  { assume H,
    exact H.continuous_linear_map_comp _ }
end

/-- Composition by continuous linear equivs on the left respects higher differentiability on
domains. -/
lemma continuous_linear_equiv.comp_times_cont_diff_on_iff
  {n : with_top ℕ} (e : F ≃L[𝕜] G) :
  times_cont_diff_on 𝕜 n (e ∘ f) s ↔ times_cont_diff_on 𝕜 n f s :=
by simp [times_cont_diff_on, e.comp_times_cont_diff_within_at_iff]

/-- If `f` admits a Taylor series `p` in a set `s`, and `g` is linear, then `f ∘ g` admits a Taylor
series in `g ⁻¹' s`, whose `k`-th term is given by `p k (g v₁, ..., g vₖ)` . -/
lemma has_ftaylor_series_up_to_on.comp_continuous_linear_map {n : with_top ℕ}
  (hf : has_ftaylor_series_up_to_on n f p s) (g : G →L[𝕜] E) :
  has_ftaylor_series_up_to_on n (f ∘ g)
    (λ x k, (p (g x) k).comp_continuous_linear_map (λ _, g)) (g ⁻¹' s) :=
begin
  let A : Π m : ℕ, (E [×m]→L[𝕜] F) → (G [×m]→L[𝕜] F) :=
    λ m h, h.comp_continuous_linear_map (λ _, g),
  have hA : ∀ m, is_bounded_linear_map 𝕜 (A m) :=
    λ m, is_bounded_linear_map_continuous_multilinear_map_comp_linear g,
  split,
  { assume x hx,
    simp only [(hf.zero_eq (g x) hx).symm, function.comp_app],
    change p (g x) 0 (λ (i : fin 0), g 0) = p (g x) 0 0,
    rw continuous_linear_map.map_zero,
    refl },
  { assume m hm x hx,
    convert ((hA m).has_fderiv_at).comp_has_fderiv_within_at x
      ((hf.fderiv_within m hm (g x) hx).comp x (g.has_fderiv_within_at) (subset.refl _)),
    ext y v,
    change p (g x) (nat.succ m) (g ∘ (cons y v)) = p (g x) m.succ (cons (g y) (g ∘ v)),
    rw comp_cons },
  { assume m hm,
    exact (hA m).continuous.comp_continuous_on
      ((hf.cont m hm).comp g.continuous.continuous_on (subset.refl _)) }
end

/-- Composition by continuous linear maps on the right preserves `C^n` functions at a point on
a domain. -/
lemma times_cont_diff_within_at.comp_continuous_linear_map {n : with_top ℕ} {x : G}
  (g : G →L[𝕜] E) (hf : times_cont_diff_within_at 𝕜 n f s (g x)) :
  times_cont_diff_within_at 𝕜 n (f ∘ g) (g ⁻¹' s) x :=
begin
  assume m hm,
  rcases hf m hm with ⟨u, hu, p, hp⟩,
  refine ⟨g ⁻¹' u, _, _, hp.comp_continuous_linear_map g⟩,
  apply continuous_within_at.preimage_mem_nhds_within',
  { exact g.continuous.continuous_within_at },
  { apply nhds_within_mono (g x) _ hu,
    rw image_insert_eq,
    exact insert_subset_insert (image_preimage_subset g s) }
end

/-- Composition by continuous linear maps on the right preserves `C^n` functions on domains. -/
lemma times_cont_diff_on.comp_continuous_linear_map {n : with_top ℕ}
  (hf : times_cont_diff_on 𝕜 n f s) (g : G →L[𝕜] E) :
  times_cont_diff_on 𝕜 n (f ∘ g) (g ⁻¹' s) :=
λ x hx, (hf (g x) hx).comp_continuous_linear_map g

/-- Composition by continuous linear maps on the right preserves `C^n` functions. -/
lemma times_cont_diff.comp_continuous_linear_map {n : with_top ℕ} {f : E → F} {g : G →L[𝕜] E}
  (hf : times_cont_diff 𝕜 n f) : times_cont_diff 𝕜 n (f ∘ g) :=
times_cont_diff_on_univ.1 $
times_cont_diff_on.comp_continuous_linear_map (times_cont_diff_on_univ.2 hf) _

/-- Composition by continuous linear equivs on the right respects higher differentiability at a
point in a domain. -/
lemma continuous_linear_equiv.times_cont_diff_within_at_comp_iff {n : with_top ℕ} (e : G ≃L[𝕜] E) :
  times_cont_diff_within_at 𝕜 n (f ∘ e) (e ⁻¹' s) (e.symm x) ↔
  times_cont_diff_within_at 𝕜 n f s x :=
begin
  split,
  { assume H,
    have A : f = (f ∘ e) ∘ e.symm,
      by { ext y, simp only [function.comp_app], rw e.apply_symm_apply y },
    have B : e.symm ⁻¹' (e ⁻¹' s) = s,
      by { rw [← preimage_comp, e.self_comp_symm], refl },
    rw [A, ← B],
    exact H.comp_continuous_linear_map _},
  { assume H,
    have : x = e (e.symm x), by simp,
    rw this at H,
    exact H.comp_continuous_linear_map _ },
end


/-- Composition by continuous linear equivs on the right respects higher differentiability on
domains. -/
lemma continuous_linear_equiv.times_cont_diff_on_comp_iff {n : with_top ℕ} (e : G ≃L[𝕜] E) :
  times_cont_diff_on 𝕜 n (f ∘ e) (e ⁻¹' s) ↔ times_cont_diff_on 𝕜 n f s :=
begin
  refine ⟨λ H, _, λ H, H.comp_continuous_linear_map _⟩,
  have A : f = (f ∘ e) ∘ e.symm,
    by { ext y, simp only [function.comp_app], rw e.apply_symm_apply y },
  have B : e.symm ⁻¹' (e ⁻¹' s) = s,
    by { rw [← preimage_comp, e.self_comp_symm], refl },
  rw [A, ← B],
  exact H.comp_continuous_linear_map _
end

/-- If two functions `f` and `g` admit Taylor series `p` and `q` in a set `s`, then the cartesian
product of `f` and `g` admits the cartesian product of `p` and `q` as a Taylor series. -/
lemma has_ftaylor_series_up_to_on.prod {n : with_top ℕ} (hf : has_ftaylor_series_up_to_on n f p s)
  {g : E → G} {q : E → formal_multilinear_series 𝕜 E G} (hg : has_ftaylor_series_up_to_on n g q s) :
  has_ftaylor_series_up_to_on n (λ y, (f y, g y)) (λ y k, (p y k).prod (q y k)) s :=
begin
  split,
  { assume x hx, rw [← hf.zero_eq x hx, ← hg.zero_eq x hx], refl },
  { assume m hm x hx,
    let A : (E [×m]→L[𝕜] F) × (E [×m]→L[𝕜] G) → (E [×m]→L[𝕜] (F × G)) := λ p, p.1.prod p.2,
    have hA : is_bounded_linear_map 𝕜 A := is_bounded_linear_map_prod_multilinear,
    convert hA.has_fderiv_at.comp_has_fderiv_within_at x
      ((hf.fderiv_within m hm x hx).prod (hg.fderiv_within m hm x hx)) },
  { assume m hm,
    let A : (E [×m]→L[𝕜] F) × (E [×m]→L[𝕜] G) → (E [×m]→L[𝕜] (F × G)) := λ p, p.1.prod p.2,
    have hA : is_bounded_linear_map 𝕜 A := is_bounded_linear_map_prod_multilinear,
    exact hA.continuous.comp_continuous_on ((hf.cont m hm).prod (hg.cont m hm)) }
end

/-- The cartesian product of `C^n` functions at a point in a domain is `C^n`. -/
lemma times_cont_diff_within_at.prod {n : with_top ℕ} {s : set E} {f : E → F} {g : E → G}
  (hf : times_cont_diff_within_at 𝕜 n f s x) (hg : times_cont_diff_within_at 𝕜 n g s x) :
  times_cont_diff_within_at 𝕜 n (λx:E, (f x, g x)) s x :=
begin
  assume m hm,
  rcases hf m hm with ⟨u, hu, p, hp⟩,
  rcases hg m hm with ⟨v, hv, q, hq⟩,
  exact ⟨u ∩ v, filter.inter_mem_sets hu hv, _,
        (hp.mono (inter_subset_left u v)).prod (hq.mono (inter_subset_right u v))⟩
end

/-- The cartesian product of `C^n` functions on domains is `C^n`. -/
lemma times_cont_diff_on.prod {n : with_top ℕ} {s : set E} {f : E → F} {g : E → G}
  (hf : times_cont_diff_on 𝕜 n f s) (hg : times_cont_diff_on 𝕜 n g s) :
  times_cont_diff_on 𝕜 n (λx:E, (f x, g x)) s :=
λ x hx, (hf x hx).prod (hg x hx)

/-- The cartesian product of `C^n` functions at a point is `C^n`. -/
lemma times_cont_diff_at.prod {n : with_top ℕ} {f : E → F} {g : E → G}
  (hf : times_cont_diff_at 𝕜 n f x) (hg : times_cont_diff_at 𝕜 n g x) :
  times_cont_diff_at 𝕜 n (λx:E, (f x, g x)) x :=
times_cont_diff_within_at_univ.1 $ times_cont_diff_within_at.prod (times_cont_diff_within_at_univ.2 hf)
  (times_cont_diff_within_at_univ.2 hg)

/--
The cartesian product of `C^n` functions is `C^n`.
-/
lemma times_cont_diff.prod {n : with_top ℕ} {f : E → F} {g : E → G}
  (hf : times_cont_diff 𝕜 n f) (hg : times_cont_diff 𝕜 n g) :
  times_cont_diff 𝕜 n (λx:E, (f x, g x)) :=
times_cont_diff_on_univ.1 $ times_cont_diff_on.prod (times_cont_diff_on_univ.2 hf)
  (times_cont_diff_on_univ.2 hg)

/-!
### Composition of `C^n` functions

We show that the composition of `C^n` functions is `C^n`. One way to prove it would be to write
the `n`-th derivative of the composition (this is Faà di Bruno's formula) and check its continuity,
but this is very painful. Instead, we go for a simple inductive proof. Assume it is done for `n`.
Then, to check it for `n+1`, one needs to check that the derivative of `g ∘ f` is `C^n`, i.e.,
that `Dg(f x) ⬝ Df(x)` is `C^n`. The term `Dg (f x)` is the composition of two `C^n` functions, so
it is `C^n` by the inductive assumption. The term `Df(x)` is also `C^n`. Then, the matrix
multiplication is the application of a bilinear map (which is `C^∞`, and therefore `C^n`) to
`x ↦ (Dg(f x), Df x)`. As the composition of two `C^n` maps, it is again `C^n`, and we are done.

There is a subtlety in this argument: we apply the inductive assumption to functions on other Banach
spaces. In maths, one would say: prove by induction over `n` that, for all `C^n` maps between all
pairs of Banach spaces, their composition is `C^n`. In Lean, this is fine as long as the spaces
stay in the same universe. This is not the case in the above argument: if `E` lives in universe `u`
and `F` lives in universe `v`, then linear maps from `E` to `F` (to which the derivative of `f`
belongs) is in universe `max u v`. If one could quantify over finitely many universes, the above
proof would work fine, but this is not the case. One could still write the proof considering spaces
in any universe in `u, v, w, max u v, max v w, max u v w`, but it would be extremely tedious and
lead to a lot of duplication. Instead, we formulate the above proof when all spaces live in the same
universe (where everything is fine), and then we deduce the general result by lifting all our spaces
to a common universe. We use the trick that any space `H` is isomorphic through a continuous linear
equiv to `continuous_multilinear_map (λ (i : fin 0), E × F × G) H` to change the universe level,
and then argue that composing with such a linear equiv does not change the fact of being `C^n`,
which we have already proved previously.
-/

/-- Auxiliary lemma proving that the composition of `C^n` functions on domains is `C^n` when all
spaces live in the same universe. Use instead `times_cont_diff_on.comp` which removes the universe
assumption (but is deduced from this one). -/
private lemma times_cont_diff_on.comp_same_univ
  {Eu : Type u} [normed_group Eu] [normed_space 𝕜 Eu]
  {Fu : Type u} [normed_group Fu] [normed_space 𝕜 Fu]
  {Gu : Type u} [normed_group Gu] [normed_space 𝕜 Gu]
  {n : with_top ℕ} {s : set Eu} {t : set Fu} {g : Fu → Gu} {f : Eu → Fu}
  (hg : times_cont_diff_on 𝕜 n g t) (hf : times_cont_diff_on 𝕜 n f s) (st : s ⊆ f ⁻¹' t) :
  times_cont_diff_on 𝕜 n (g ∘ f) s :=
begin
  unfreezingI { induction n using with_top.nat_induction with n IH Itop generalizing Eu Fu Gu },
  { rw times_cont_diff_on_zero at hf hg ⊢,
    exact continuous_on.comp hg hf st },
  { rw times_cont_diff_on_succ_iff_has_fderiv_within_at at hg ⊢,
    assume x hx,
    rcases (times_cont_diff_on_succ_iff_has_fderiv_within_at.1 hf) x hx
      with ⟨u, hu, f', hf', f'_diff⟩,
    rcases hg (f x) (st hx) with ⟨v, hv, g', hg', g'_diff⟩,
    rw insert_eq_of_mem hx at hu ⊢,
    have xu : x ∈ u := mem_of_mem_nhds_within hx hu,
    let w := s ∩ (u ∩ f⁻¹' v),
    have wv : w ⊆ f ⁻¹' v := λ y hy, hy.2.2,
    have wu : w ⊆ u := λ y hy, hy.2.1,
    have ws : w ⊆ s := λ y hy, hy.1,
    refine ⟨w, _, λ y, (g' (f y)).comp (f' y), _, _⟩,
    show w ∈ 𝓝[s] x,
    { apply filter.inter_mem_sets self_mem_nhds_within,
      apply filter.inter_mem_sets hu,
      apply continuous_within_at.preimage_mem_nhds_within',
      { rw ← continuous_within_at_inter' hu,
        exact (hf' x xu).differentiable_within_at.continuous_within_at.mono
          (inter_subset_right _ _) },
      { apply nhds_within_mono _ _ hv,
        exact subset.trans (image_subset_iff.mpr st) (subset_insert (f x) t) } },
    show ∀ y ∈ w,
      has_fderiv_within_at (g ∘ f) ((g' (f y)).comp (f' y)) w y,
    { rintros y ⟨ys, yu, yv⟩,
      exact (hg' (f y) yv).comp y ((hf' y yu).mono wu) wv },
    show times_cont_diff_on 𝕜 n (λ y, (g' (f y)).comp (f' y)) w,
    { have A : times_cont_diff_on 𝕜 n (λ y, g' (f y)) w :=
        IH g'_diff ((hf.of_le (with_top.coe_le_coe.2 (nat.le_succ n))).mono ws) wv,
      have B : times_cont_diff_on 𝕜 n f' w := f'_diff.mono wu,
      have C : times_cont_diff_on 𝕜 n (λ y, (f' y, g' (f y))) w :=
        times_cont_diff_on.prod B A,
      have D : times_cont_diff_on 𝕜 n (λ(p : (Eu →L[𝕜] Fu) × (Fu →L[𝕜] Gu)), p.2.comp p.1) univ :=
        is_bounded_bilinear_map_comp.times_cont_diff.times_cont_diff_on,
      exact IH D C (subset_univ _) } },
  { rw times_cont_diff_on_top at hf hg ⊢,
    assume n,
    apply Itop n (hg n) (hf n) st }
end

/-- The composition of `C^n` functions on domains is `C^n`. -/
lemma times_cont_diff_on.comp
  {n : with_top ℕ} {s : set E} {t : set F} {g : F → G} {f : E → F}
  (hg : times_cont_diff_on 𝕜 n g t) (hf : times_cont_diff_on 𝕜 n f s) (st : s ⊆ f ⁻¹' t) :
  times_cont_diff_on 𝕜 n (g ∘ f) s :=
begin
  /- we lift all the spaces to a common universe, as we have already proved the result in this
  situation. For the lift, we use the trick that `H` is isomorphic through a
  continuous linear equiv to `continuous_multilinear_map 𝕜 (λ (i : fin 0), (E × F × G)) H`, and
  continuous linear equivs respect smoothness classes. -/
  let Eu := continuous_multilinear_map 𝕜 (λ (i : fin 0), (E × F × G)) E,
  letI : normed_group Eu := by apply_instance,
  letI : normed_space 𝕜 Eu := by apply_instance,
  let Fu := continuous_multilinear_map 𝕜 (λ (i : fin 0), (E × F × G)) F,
  letI : normed_group Fu := by apply_instance,
  letI : normed_space 𝕜 Fu := by apply_instance,
  let Gu := continuous_multilinear_map 𝕜 (λ (i : fin 0), (E × F × G)) G,
  letI : normed_group Gu := by apply_instance,
  letI : normed_space 𝕜 Gu := by apply_instance,
  -- declare the isomorphisms
  let isoE : Eu ≃L[𝕜] E := continuous_multilinear_curry_fin0 𝕜 (E × F × G) E,
  let isoF : Fu ≃L[𝕜] F := continuous_multilinear_curry_fin0 𝕜 (E × F × G) F,
  let isoG : Gu ≃L[𝕜] G := continuous_multilinear_curry_fin0 𝕜 (E × F × G) G,
  -- lift the functions to the new spaces, check smoothness there, and then go back.
  let fu : Eu → Fu := (isoF.symm ∘ f) ∘ isoE,
  have fu_diff : times_cont_diff_on 𝕜 n fu (isoE ⁻¹' s),
    by rwa [isoE.times_cont_diff_on_comp_iff, isoF.symm.comp_times_cont_diff_on_iff],
  let gu : Fu → Gu := (isoG.symm ∘ g) ∘ isoF,
  have gu_diff : times_cont_diff_on 𝕜 n gu (isoF ⁻¹' t),
    by rwa [isoF.times_cont_diff_on_comp_iff, isoG.symm.comp_times_cont_diff_on_iff],
  have main : times_cont_diff_on 𝕜 n (gu ∘ fu) (isoE ⁻¹' s),
  { apply times_cont_diff_on.comp_same_univ gu_diff fu_diff,
    assume y hy,
    simp only [fu, continuous_linear_equiv.coe_apply, function.comp_app, mem_preimage],
    rw isoF.apply_symm_apply (f (isoE y)),
    exact st hy },
  have : gu ∘ fu = (isoG.symm ∘ (g ∘ f)) ∘ isoE,
  { ext y,
    simp only [function.comp_apply, gu, fu],
    rw isoF.apply_symm_apply (f (isoE y)) },
  rwa [this, isoE.times_cont_diff_on_comp_iff, isoG.symm.comp_times_cont_diff_on_iff] at main
end

/-- The composition of `C^n` functions on domains is `C^n`. -/
lemma times_cont_diff_on.comp'
  {n : with_top ℕ} {s : set E} {t : set F} {g : F → G} {f : E → F}
  (hg : times_cont_diff_on 𝕜 n g t) (hf : times_cont_diff_on 𝕜 n f s) :
  times_cont_diff_on 𝕜 n (g ∘ f) (s ∩ f⁻¹' t) :=
hg.comp (hf.mono (inter_subset_left _ _)) (inter_subset_right _ _)

/-- The composition of a `C^n` function on a domain with a `C^n` function is `C^n`. -/
lemma times_cont_diff.comp_times_cont_diff_on {n : with_top ℕ} {s : set E} {g : F → G} {f : E → F}
  (hg : times_cont_diff 𝕜 n g) (hf : times_cont_diff_on 𝕜 n f s) :
  times_cont_diff_on 𝕜 n (g ∘ f) s :=
(times_cont_diff_on_univ.2 hg).comp hf subset_preimage_univ

/-- The composition of `C^n` functions is `C^n`. -/
lemma times_cont_diff.comp {n : with_top ℕ} {g : F → G} {f : E → F}
  (hg : times_cont_diff 𝕜 n g) (hf : times_cont_diff 𝕜 n f) :
  times_cont_diff 𝕜 n (g ∘ f) :=
times_cont_diff_on_univ.1 $ times_cont_diff_on.comp (times_cont_diff_on_univ.2 hg)
  (times_cont_diff_on_univ.2 hf) (subset_univ _)

/-- The composition of `C^n` functions at points in domains is `C^n`. -/
lemma times_cont_diff_within_at.comp
  {n : with_top ℕ} {s : set E} {t : set F} {g : F → G} {f : E → F} (x : E)
  (hg : times_cont_diff_within_at 𝕜 n g t (f x))
  (hf : times_cont_diff_within_at 𝕜 n f s x) (st : s ⊆ f ⁻¹' t) :
  times_cont_diff_within_at 𝕜 n (g ∘ f) s x :=
begin
  assume m hm,
  rcases hg.times_cont_diff_on hm with ⟨u, u_nhd, ut, hu⟩,
  rcases hf.times_cont_diff_on hm with ⟨v, v_nhd, vs, hv⟩,
  have xmem : x ∈ f ⁻¹' u ∩ v :=
    ⟨(mem_of_mem_nhds_within (mem_insert (f x) _) u_nhd : _),
    mem_of_mem_nhds_within (mem_insert x s) v_nhd⟩,
  have : f ⁻¹' u ∈ 𝓝[insert x s] x,
  { apply hf.continuous_within_at.insert_self.preimage_mem_nhds_within',
    apply nhds_within_mono _ _ u_nhd,
    rw image_insert_eq,
    exact insert_subset_insert (image_subset_iff.mpr st) },
  have Z := ((hu.comp (hv.mono (inter_subset_right (f ⁻¹' u) v)) (inter_subset_left _ _))
    .times_cont_diff_within_at) xmem m (le_refl _),
  have : 𝓝[f ⁻¹' u ∩ v] x = 𝓝[insert x s] x,
  { have A : f ⁻¹' u ∩ v = (insert x s) ∩ (f ⁻¹' u ∩ v),
    { apply subset.antisymm _ (inter_subset_right _ _),
      rintros y ⟨hy1, hy2⟩,
      simp [hy1, hy2, vs hy2] },
    rw [A, ← nhds_within_restrict''],
    exact filter.inter_mem_sets this v_nhd },
  rwa [insert_eq_of_mem xmem, this] at Z,
end

/-- The composition of `C^n` functions at points in domains is `C^n`. -/
lemma times_cont_diff_within_at.comp' {n : with_top ℕ} {s : set E} {t : set F} {g : F → G}
  {f : E → F} (x : E)
  (hg : times_cont_diff_within_at 𝕜 n g t (f x)) (hf : times_cont_diff_within_at 𝕜 n f s x) :
  times_cont_diff_within_at 𝕜 n (g ∘ f) (s ∩ f⁻¹' t) x :=
hg.comp x (hf.mono (inter_subset_left _ _)) (inter_subset_right _ _)

lemma times_cont_diff_at.comp_times_cont_diff_within_at {n} (x : E)
  (hg : times_cont_diff_at 𝕜 n g (f x)) (hf : times_cont_diff_within_at 𝕜 n f s x) :
  times_cont_diff_within_at 𝕜 n (g ∘ f) s x :=
hg.comp x hf (maps_to_univ _ _)

/-- The composition of `C^n` functions at points is `C^n`. -/
lemma times_cont_diff_at.comp {n : with_top ℕ} (x : E)
  (hg : times_cont_diff_at 𝕜 n g (f x))
  (hf : times_cont_diff_at 𝕜 n f x) :
  times_cont_diff_at 𝕜 n (g ∘ f) x :=
hg.comp x hf subset_preimage_univ

lemma times_cont_diff.comp_times_cont_diff_within_at
  {n : with_top ℕ} {g : F → G} {f : E → F} (h : times_cont_diff 𝕜 n g)
  (hf : times_cont_diff_within_at 𝕜 n f t x) :
  times_cont_diff_within_at 𝕜 n (g ∘ f) t x :=
begin
  have : times_cont_diff_within_at 𝕜 n g univ (f x) :=
    h.times_cont_diff_at.times_cont_diff_within_at,
  exact this.comp x hf (subset_univ _),
end

lemma times_cont_diff.comp_times_cont_diff_at
  {n : with_top ℕ} {g : F → G} {f : E → F} (x : E)
  (hg : times_cont_diff 𝕜 n g)
  (hf : times_cont_diff_at 𝕜 n f x) :
  times_cont_diff_at 𝕜 n (g ∘ f) x :=
hg.comp_times_cont_diff_within_at hf

/-- The bundled derivative of a `C^{n+1}` function is `C^n`. -/
lemma times_cont_diff_on_fderiv_within_apply {m n : with_top  ℕ} {s : set E}
  {f : E → F} (hf : times_cont_diff_on 𝕜 n f s) (hs : unique_diff_on 𝕜 s) (hmn : m + 1 ≤ n) :
  times_cont_diff_on 𝕜 m (λp : E × E, (fderiv_within 𝕜 f s p.1 : E →L[𝕜] F) p.2)
  (set.prod s (univ : set E)) :=
begin
  have A : times_cont_diff 𝕜 m (λp : (E →L[𝕜] F) × E, p.1 p.2),
  { apply is_bounded_bilinear_map.times_cont_diff,
    exact is_bounded_bilinear_map_apply },
  have B : times_cont_diff_on 𝕜 m
    (λ (p : E × E), ((fderiv_within 𝕜 f s p.fst), p.snd)) (set.prod s univ),
  { apply times_cont_diff_on.prod _ _,
    { have I : times_cont_diff_on 𝕜 m (λ (x : E), fderiv_within 𝕜 f s x) s :=
        hf.fderiv_within hs hmn,
      have J : times_cont_diff_on 𝕜 m (λ (x : E × E), x.1) (set.prod s univ) :=
        times_cont_diff_fst.times_cont_diff_on,
      exact times_cont_diff_on.comp I J (prod_subset_preimage_fst _ _) },
    { apply times_cont_diff.times_cont_diff_on _ ,
      apply is_bounded_linear_map.snd.times_cont_diff } },
  exact A.comp_times_cont_diff_on B
end

/-- The bundled derivative of a `C^{n+1}` function is `C^n`. -/
lemma times_cont_diff.times_cont_diff_fderiv_apply {n m : with_top ℕ} {f : E → F}
  (hf : times_cont_diff 𝕜 n f) (hmn : m + 1 ≤ n) :
  times_cont_diff 𝕜 m (λp : E × E, (fderiv 𝕜 f p.1 : E →L[𝕜] F) p.2) :=
begin
  rw ← times_cont_diff_on_univ at ⊢ hf,
  rw [← fderiv_within_univ, ← univ_prod_univ],
  exact times_cont_diff_on_fderiv_within_apply hf unique_diff_on_univ hmn
end

/-! ### Sum of two functions -/

/- The sum is smooth. -/
lemma times_cont_diff_add {n : with_top ℕ} :
  times_cont_diff 𝕜 n (λp : F × F, p.1 + p.2) :=
(is_bounded_linear_map.fst.add is_bounded_linear_map.snd).times_cont_diff

/-- The sum of two `C^n` functions within a set at a point is `C^n` within this set
at this point. -/
lemma times_cont_diff_within_at.add {n : with_top ℕ} {s : set E} {f g : E → F}
  (hf : times_cont_diff_within_at 𝕜 n f s x) (hg : times_cont_diff_within_at 𝕜 n g s x) :
  times_cont_diff_within_at 𝕜 n (λx, f x + g x) s x :=
times_cont_diff_add.times_cont_diff_within_at.comp x (hf.prod hg) subset_preimage_univ

/-- The sum of two `C^n` functions at a point is `C^n` at this point. -/
lemma times_cont_diff_at.add {n : with_top ℕ} {f g : E → F}
  (hf : times_cont_diff_at 𝕜 n f x) (hg : times_cont_diff_at 𝕜 n g x) :
  times_cont_diff_at 𝕜 n (λx, f x + g x) x :=
by rw [← times_cont_diff_within_at_univ] at *; exact hf.add hg

/-- The sum of two `C^n`functions is `C^n`. -/
lemma times_cont_diff.add {n : with_top ℕ} {f g : E → F}
  (hf : times_cont_diff 𝕜 n f) (hg : times_cont_diff 𝕜 n g) :
  times_cont_diff 𝕜 n (λx, f x + g x) :=
times_cont_diff_add.comp (hf.prod hg)

/-- The sum of two `C^n` functions on a domain is `C^n`. -/
lemma times_cont_diff_on.add {n : with_top ℕ} {s : set E} {f g : E → F}
  (hf : times_cont_diff_on 𝕜 n f s) (hg : times_cont_diff_on 𝕜 n g s) :
  times_cont_diff_on 𝕜 n (λx, f x + g x) s :=
λ x hx, (hf x hx).add (hg x hx)

/-! ### Negative -/

/- The negative is smooth. -/
lemma times_cont_diff_neg {n : with_top ℕ} :
  times_cont_diff 𝕜 n (λp : F, -p) :=
is_bounded_linear_map.id.neg.times_cont_diff

/-- The negative of a `C^n` function within a domain at a point is `C^n` within this domain at
this point. -/
lemma times_cont_diff_within_at.neg {n : with_top ℕ} {s : set E} {f : E → F}
  (hf : times_cont_diff_within_at 𝕜 n f s x) : times_cont_diff_within_at 𝕜 n (λx, -f x) s x :=
times_cont_diff_neg.times_cont_diff_within_at.comp x hf subset_preimage_univ

/-- The negative of a `C^n` function at a point is `C^n` at this point. -/
lemma times_cont_diff_at.neg {n : with_top ℕ} {f : E → F}
  (hf : times_cont_diff_at 𝕜 n f x) : times_cont_diff_at 𝕜 n (λx, -f x) x :=
by rw ← times_cont_diff_within_at_univ at *; exact hf.neg

/-- The negative of a `C^n`function is `C^n`. -/
lemma times_cont_diff.neg {n : with_top ℕ} {f : E → F} (hf : times_cont_diff 𝕜 n f) :
  times_cont_diff 𝕜 n (λx, -f x) :=
times_cont_diff_neg.comp hf

/-- The negative of a `C^n` function on a domain is `C^n`. -/
lemma times_cont_diff_on.neg {n : with_top ℕ} {s : set E} {f : E → F}
  (hf : times_cont_diff_on 𝕜 n f s) : times_cont_diff_on 𝕜 n (λx, -f x) s :=
λ x hx, (hf x hx).neg

/-! ### Subtraction -/

/-- The difference of two `C^n` functions within a set at a point is `C^n` within this set
at this point. -/
lemma times_cont_diff_within_at.sub {n : with_top ℕ} {s : set E} {f g : E → F}
  (hf : times_cont_diff_within_at 𝕜 n f s x) (hg : times_cont_diff_within_at 𝕜 n g s x) :
  times_cont_diff_within_at 𝕜 n (λx, f x - g x) s x :=
hf.add hg.neg

/-- The difference of two `C^n` functions at a point is `C^n` at this point. -/
lemma times_cont_diff_at.sub {n : with_top ℕ} {f g : E → F}
  (hf : times_cont_diff_at 𝕜 n f x) (hg : times_cont_diff_at 𝕜 n g x) :
  times_cont_diff_at 𝕜 n (λx, f x - g x) x :=
hf.add hg.neg

/-- The difference of two `C^n` functions on a domain is `C^n`. -/
lemma times_cont_diff_on.sub {n : with_top ℕ} {s : set E} {f g : E → F}
  (hf : times_cont_diff_on 𝕜 n f s) (hg : times_cont_diff_on 𝕜 n g s) :
  times_cont_diff_on 𝕜 n (λx, f x - g x) s :=
hf.add hg.neg

/-- The difference of two `C^n` functions is `C^n`. -/
lemma times_cont_diff.sub {n : with_top ℕ} {f g : E → F}
  (hf : times_cont_diff 𝕜 n f) (hg : times_cont_diff 𝕜 n g) : times_cont_diff 𝕜 n (λx, f x - g x) :=
hf.add hg.neg

/-! ### Sum of finitely many functions -/

lemma times_cont_diff_within_at.sum
  {ι : Type*} {f : ι → E → F} {s : finset ι} {n : with_top ℕ} {t : set E} {x : E}
  (h : ∀ i ∈ s, times_cont_diff_within_at 𝕜 n (λ x, f i x) t x) :
  times_cont_diff_within_at 𝕜 n (λ x, (∑ i in s, f i x)) t x :=
begin
  classical,
  induction s using finset.induction_on with i s is IH,
  { simp [times_cont_diff_within_at_const] },
  { simp only [is, finset.sum_insert, not_false_iff],
    exact (h _ (finset.mem_insert_self i s)).add (IH (λ j hj, h _ (finset.mem_insert_of_mem hj))) }
end

lemma times_cont_diff_at.sum
  {ι : Type*} {f : ι → E → F} {s : finset ι} {n : with_top ℕ} {x : E}
  (h : ∀ i ∈ s, times_cont_diff_at 𝕜 n (λ x, f i x) x) :
  times_cont_diff_at 𝕜 n (λ x, (∑ i in s, f i x)) x :=
by rw [← times_cont_diff_within_at_univ] at *; exact times_cont_diff_within_at.sum h

lemma times_cont_diff_on.sum
  {ι : Type*} {f : ι → E → F} {s : finset ι} {n : with_top ℕ} {t : set E}
  (h : ∀ i ∈ s, times_cont_diff_on 𝕜 n (λ x, f i x) t) :
  times_cont_diff_on 𝕜 n (λ x, (∑ i in s, f i x)) t :=
λ x hx, times_cont_diff_within_at.sum (λ i hi, h i hi x hx)

lemma times_cont_diff.sum
  {ι : Type*} {f : ι → E → F} {s : finset ι} {n : with_top ℕ}
  (h : ∀ i ∈ s, times_cont_diff 𝕜 n (λ x, f i x)) :
  times_cont_diff 𝕜 n (λ x, (∑ i in s, f i x)) :=
by simp [← times_cont_diff_on_univ] at *; exact times_cont_diff_on.sum h

/-! ### Product of two functions -/

/- The product is smooth. -/
lemma times_cont_diff_mul {n : with_top ℕ} :
  times_cont_diff 𝕜 n (λ p : 𝕜 × 𝕜, p.1 * p.2) :=
is_bounded_bilinear_map_mul.times_cont_diff

/-- The product of two `C^n` functions within a set at a point is `C^n` within this set
at this point. -/
lemma times_cont_diff_within_at.mul {n : with_top ℕ} {s : set E} {f g : E → 𝕜}
  (hf : times_cont_diff_within_at 𝕜 n f s x) (hg : times_cont_diff_within_at 𝕜 n g s x) :
  times_cont_diff_within_at 𝕜 n (λ x, f x * g x) s x :=
times_cont_diff_mul.times_cont_diff_within_at.comp x (hf.prod hg) subset_preimage_univ

/-- The product of two `C^n` functions at a point is `C^n` at this point. -/
lemma times_cont_diff_at.mul {n : with_top ℕ} {f g : E → 𝕜}
  (hf : times_cont_diff_at 𝕜 n f x) (hg : times_cont_diff_at 𝕜 n g x) :
  times_cont_diff_at 𝕜 n (λ x, f x * g x) x :=
by rw [← times_cont_diff_within_at_univ] at *; exact hf.mul hg

/-- The product of two `C^n`functions is `C^n`. -/
lemma times_cont_diff.mul {n : with_top ℕ} {f g : E → 𝕜}
  (hf : times_cont_diff 𝕜 n f) (hg : times_cont_diff 𝕜 n g) :
  times_cont_diff 𝕜 n (λ x, f x * g x) :=
times_cont_diff_mul.comp (hf.prod hg)

lemma times_cont_diff.pow {n : with_top ℕ} {f : E → 𝕜}
  (hf : times_cont_diff 𝕜 n f) :
  ∀ m : ℕ, times_cont_diff 𝕜 n (λ x, (f x) ^ m)
| 0 := by simpa using times_cont_diff_const
| (m + 1) := hf.mul (times_cont_diff.pow m)

/-- The product of two `C^n` functions on a domain is `C^n`. -/
lemma times_cont_diff_on.mul {n : with_top ℕ} {s : set E} {f g : E → 𝕜}
  (hf : times_cont_diff_on 𝕜 n f s) (hg : times_cont_diff_on 𝕜 n g s) :
  times_cont_diff_on 𝕜 n (λ x, f x * g x) s :=
λ x hx, (hf x hx).mul (hg x hx)

/-! ### Scalar multiplication -/

/- The scalar multiplication is smooth. -/
lemma times_cont_diff_smul {n : with_top ℕ} :
  times_cont_diff 𝕜 n (λ p : 𝕜 × F, p.1 • p.2) :=
is_bounded_bilinear_map_smul.times_cont_diff

/-- The scalar multiplication of two `C^n` functions within a set at a point is `C^n` within this
set at this point. -/
lemma times_cont_diff_within_at.smul {n : with_top ℕ} {s : set E} {f : E → 𝕜} {g : E → F}
  (hf : times_cont_diff_within_at 𝕜 n f s x) (hg : times_cont_diff_within_at 𝕜 n g s x) :
  times_cont_diff_within_at 𝕜 n (λ x, f x • g x) s x :=
times_cont_diff_smul.times_cont_diff_within_at.comp x (hf.prod hg) subset_preimage_univ

/-- The scalar multiplication of two `C^n` functions at a point is `C^n` at this point. -/
lemma times_cont_diff_at.smul {n : with_top ℕ} {f : E → 𝕜} {g : E → F}
  (hf : times_cont_diff_at 𝕜 n f x) (hg : times_cont_diff_at 𝕜 n g x) :
  times_cont_diff_at 𝕜 n (λ x, f x • g x) x :=
by rw [← times_cont_diff_within_at_univ] at *; exact hf.smul hg

/-- The scalar multiplication of two `C^n` functions is `C^n`. -/
lemma times_cont_diff.smul {n : with_top ℕ} {f : E → 𝕜} {g : E → F}
  (hf : times_cont_diff 𝕜 n f) (hg : times_cont_diff 𝕜 n g) :
  times_cont_diff 𝕜 n (λ x, f x • g x) :=
times_cont_diff_smul.comp (hf.prod hg)

/-- The scalar multiplication of two `C^n` functions on a domain is `C^n`. -/
lemma times_cont_diff_on.smul {n : with_top ℕ} {s : set E} {f : E → 𝕜} {g : E → F}
  (hf : times_cont_diff_on 𝕜 n f s) (hg : times_cont_diff_on 𝕜 n g s) :
  times_cont_diff_on 𝕜 n (λ x, f x • g x) s :=
λ x hx, (hf x hx).smul (hg x hx)

/-! ### Cartesian product of two functions-/

section prod_map
variables {E' : Type*} [normed_group E'] [normed_space 𝕜 E']
{F' : Type*} [normed_group F'] [normed_space 𝕜 F']
{n : with_top ℕ}

/-- The product map of two `C^n` functions within a set at a point is `C^n`
within the product set at the product point. -/
lemma times_cont_diff_within_at.prod_map'
  {s : set E} {t : set E'} {f : E → F} {g : E' → F'} {p : E × E'}
  (hf : times_cont_diff_within_at 𝕜 n f s p.1) (hg : times_cont_diff_within_at 𝕜 n g t p.2) :
  times_cont_diff_within_at 𝕜 n (prod.map f g) (set.prod s t) p :=
(hf.comp p times_cont_diff_within_at_fst (prod_subset_preimage_fst _ _)).prod
  (hg.comp p times_cont_diff_within_at_snd (prod_subset_preimage_snd _ _))

lemma times_cont_diff_within_at.prod_map
  {s : set E} {t : set E'} {f : E → F} {g : E' → F'} {x : E} {y : E'}
  (hf : times_cont_diff_within_at 𝕜 n f s x) (hg : times_cont_diff_within_at 𝕜 n g t y) :
  times_cont_diff_within_at 𝕜 n (prod.map f g) (set.prod s t) (x, y) :=
times_cont_diff_within_at.prod_map' hf hg

/-- The product map of two `C^n` functions on a set is `C^n` on the product set. -/
lemma times_cont_diff_on.prod_map {E' : Type*} [normed_group E'] [normed_space 𝕜 E']
  {F' : Type*} [normed_group F'] [normed_space 𝕜 F']
  {s : set E} {t : set E'} {n : with_top ℕ} {f : E → F} {g : E' → F'}
  (hf : times_cont_diff_on 𝕜 n f s) (hg : times_cont_diff_on 𝕜 n g t) :
  times_cont_diff_on 𝕜 n (prod.map f g) (set.prod s t) :=
(hf.comp times_cont_diff_on_fst (prod_subset_preimage_fst _ _)).prod
  (hg.comp (times_cont_diff_on_snd) (prod_subset_preimage_snd _ _))

/-- The product map of two `C^n` functions within a set at a point is `C^n`
within the product set at the product point. -/
lemma times_cont_diff_at.prod_map {f : E → F} {g : E' → F'} {x : E} {y : E'}
  (hf : times_cont_diff_at 𝕜 n f x) (hg : times_cont_diff_at 𝕜 n g y) :
  times_cont_diff_at 𝕜 n (prod.map f g) (x, y) :=
begin
  rw times_cont_diff_at at *,
  convert hf.prod_map hg,
  simp only [univ_prod_univ]
end

/-- The product map of two `C^n` functions within a set at a point is `C^n`
within the product set at the product point. -/
lemma times_cont_diff_at.prod_map' {f : E → F} {g : E' → F'} {p : E × E'}
  (hf : times_cont_diff_at 𝕜 n f p.1) (hg : times_cont_diff_at 𝕜 n g p.2) :
  times_cont_diff_at 𝕜 n (prod.map f g) p :=
begin
  rcases p,
  exact times_cont_diff_at.prod_map hf hg
end

/-- The product map of two `C^n` functions is `C^n`. -/
lemma times_cont_diff.prod_map
  {f : E → F} {g : E' → F'}
  (hf : times_cont_diff 𝕜 n f) (hg : times_cont_diff 𝕜 n g) :
  times_cont_diff 𝕜 n (prod.map f g) :=
begin
  rw times_cont_diff_iff_times_cont_diff_at at *,
  exact λ ⟨x, y⟩, (hf x).prod_map (hg y)
end

end prod_map

/-! ### Inversion in a complete normed algebra -/

section algebra_inverse
variables (𝕜) {R : Type*} [normed_ring R] [normed_algebra 𝕜 R]
open normed_ring continuous_linear_map ring

/-- In a complete normed algebra, the operation of inversion is `C^n`, for all `n`, at each
invertible element.  The proof is by induction, bootstrapping using an identity expressing the
derivative of inversion as a bilinear map of inversion itself. -/
lemma times_cont_diff_at_ring_inverse [complete_space R] {n : with_top ℕ} (x : units R) :
  times_cont_diff_at 𝕜 n ring.inverse (x : R) :=
begin
  induction n using with_top.nat_induction with n IH Itop,
  { intros m hm,
    refine ⟨{y : R | is_unit y}, _, _⟩,
    { simp [nhds_within_univ],
      exact x.nhds },
    { use (ftaylor_series_within 𝕜 inverse univ),
      rw [le_antisymm hm bot_le, has_ftaylor_series_up_to_on_zero_iff],
      split,
      { rintros _ ⟨x', hx'⟩,
        rw ← hx',
        exact (inverse_continuous_at x').continuous_within_at },
      { simp [ftaylor_series_within] } } },
  { apply times_cont_diff_at_succ_iff_has_fderiv_at.mpr,
    refine ⟨λ (x : R), - lmul_left_right 𝕜 R (inverse x, inverse x), _, _⟩,
    { refine ⟨{y : R | is_unit y}, x.nhds, _⟩,
      intros y hy,
      cases mem_set_of_eq.mp hy with y' hy',
      rw [← hy', inverse_unit],
      exact @has_fderiv_at_ring_inverse 𝕜 _ _ _ _ _ y' },
    { exact (lmul_left_right_is_bounded_bilinear 𝕜 R).times_cont_diff.neg.comp_times_cont_diff_at
        (x : R) (IH.prod IH) } },
  { exact times_cont_diff_at_top.mpr Itop }
end

variables (𝕜) {𝕜' : Type*} [normed_field 𝕜'] [normed_algebra 𝕜 𝕜'] [complete_space 𝕜']

lemma times_cont_diff_at_inv {x : 𝕜'} (hx : x ≠ 0) {n} :
  times_cont_diff_at 𝕜 n has_inv.inv x :=
by simpa only [inverse_eq_has_inv] using times_cont_diff_at_ring_inverse 𝕜 (units.mk0 x hx)

variable {𝕜}

-- TODO: the next few lemmas don't need `𝕜` or `𝕜'` to be complete
<<<<<<< HEAD
-- A good way to show this is to generalize proofs about `inverse` to a function `f` such that
-- `∀ᶠ x in 𝓝 a, x * f x = 1`.
=======
-- A good way to show this is to generalize `times_cont_diff_at_ring_inverse` to the setting
-- of a function `f` such that `∀ᶠ x in 𝓝 a, x * f x = 1`.
>>>>>>> 82817dec

lemma times_cont_diff_within_at.inv {f : E → 𝕜'} {n} (hf : times_cont_diff_within_at 𝕜 n f s x)
  (hx : f x ≠ 0) :
  times_cont_diff_within_at 𝕜 n (λ x, (f x)⁻¹) s x :=
(times_cont_diff_at_inv 𝕜 hx).comp_times_cont_diff_within_at x hf

lemma times_cont_diff_at.inv {f : E → 𝕜'} {n} (hf : times_cont_diff_at 𝕜 n f x) (hx : f x ≠ 0) :
  times_cont_diff_at 𝕜 n (λ x, (f x)⁻¹) x :=
hf.inv hx

-- TODO: generalize to `f g : E → 𝕜'`
lemma times_cont_diff_within_at.div [complete_space 𝕜] {f g : E → 𝕜} {n}
  (hf : times_cont_diff_within_at 𝕜 n f s x) (hg : times_cont_diff_within_at 𝕜 n g s x)
  (hx : g x ≠ 0) :
  times_cont_diff_within_at 𝕜 n (λ x, f x / g x) s x :=
hf.mul (hg.inv hx)

lemma times_cont_diff_at.div [complete_space 𝕜] {f g : E → 𝕜} {n}
  (hf : times_cont_diff_at 𝕜 n f x) (hg : times_cont_diff_at 𝕜 n g x)
  (hx : g x ≠ 0) :
  times_cont_diff_at 𝕜 n (λ x, f x / g x) x :=
hf.div hg hx

lemma times_cont_diff.div [complete_space 𝕜] {f g : E → 𝕜} {n}
  (hf : times_cont_diff 𝕜 n f) (hg : times_cont_diff 𝕜 n g)
  (h0 : ∀ x, g x ≠ 0) :
  times_cont_diff 𝕜 n (λ x, f x / g x) :=
begin
  simp only [times_cont_diff_iff_times_cont_diff_at] at *,
  exact λ x, (hf x).div (hg x) (h0 x)
end

end algebra_inverse

/-! ### Inversion of continuous linear maps between Banach spaces -/

section map_inverse
open continuous_linear_map

/-- At a continuous linear equivalence `e : E ≃L[𝕜] F` between Banach spaces, the operation of
inversion is `C^n`, for all `n`. -/
lemma times_cont_diff_at_map_inverse [complete_space E] {n : with_top ℕ} (e : E ≃L[𝕜] F) :
  times_cont_diff_at 𝕜 n inverse (e : E →L[𝕜] F) :=
begin
  nontriviality E,
  -- first, we use the lemma `to_ring_inverse` to rewrite in terms of `ring.inverse` in the ring
  -- `E →L[𝕜] E`
  let O₁ : (E →L[𝕜] E) → (F →L[𝕜] E) := λ f, f.comp (e.symm : (F →L[𝕜] E)),
  let O₂ : (E →L[𝕜] F) → (E →L[𝕜] E) := λ f, (e.symm : (F →L[𝕜] E)).comp f,
  have : continuous_linear_map.inverse = O₁ ∘ ring.inverse ∘ O₂ :=
    funext (to_ring_inverse e),
  rw this,
  -- `O₁` and `O₂` are `times_cont_diff`, so we reduce to proving that `ring.inverse` is `times_cont_diff`
  have h₁ : times_cont_diff 𝕜 n O₁,
    from is_bounded_bilinear_map_comp.times_cont_diff.comp
      (times_cont_diff_const.prod times_cont_diff_id),
  have h₂ : times_cont_diff 𝕜 n O₂,
    from is_bounded_bilinear_map_comp.times_cont_diff.comp
      (times_cont_diff_id.prod times_cont_diff_const),
  refine h₁.times_cont_diff_at.comp _ (times_cont_diff_at.comp _ _ h₂.times_cont_diff_at),
  convert times_cont_diff_at_ring_inverse 𝕜 (1 : units (E →L[𝕜] E)),
  simp [O₂, one_def]
end

end map_inverse

section function_inverse
open continuous_linear_map

/-- If `f` is a local homeomorphism and the point `a` is in its target, and if `f` is `n` times
continuously differentiable at `f.symm a`, and if the derivative at `f.symm a` is a continuous linear
equivalence, then `f.symm` is `n` times continuously differentiable at the point `a`.

This is one of the easy parts of the inverse function theorem: it assumes that we already have
an inverse function. -/
theorem times_cont_diff_at.of_local_homeomorph [complete_space E] {n : with_top ℕ}
  {f : local_homeomorph E F} {f₀' : E ≃L[𝕜] F} {a : F} (ha : a ∈ f.target)
  (hf₀' : has_fderiv_at f (f₀' : E →L[𝕜] F) (f.symm a)) (hf : times_cont_diff_at 𝕜 n f (f.symm a)) :
  times_cont_diff_at 𝕜 n f.symm a :=
begin
  -- We prove this by induction on `n`
  induction n using with_top.nat_induction with n IH Itop,
  { rw times_cont_diff_at_zero,
    exact ⟨f.target, mem_nhds_sets f.open_target ha, f.continuous_inv_fun⟩ },
  { obtain ⟨f', ⟨u, hu, hff'⟩, hf'⟩ := times_cont_diff_at_succ_iff_has_fderiv_at.mp hf,
    apply times_cont_diff_at_succ_iff_has_fderiv_at.mpr,
    -- For showing `n.succ` times continuous differentiability (the main inductive step), it
    -- suffices to produce the derivative and show that it is `n` times continuously differentiable
    have eq_f₀' : f' (f.symm a) = f₀',
    { exact has_fderiv_at_unique (hff' (f.symm a) (mem_of_nhds hu)) hf₀' },
    -- This follows by a bootstrapping formula expressing the derivative as a function of `f` itself
    refine ⟨inverse ∘ f' ∘ f.symm, _, _⟩,
    { -- We first check that the derivative of `f` is that formula
      have h_nhds : {y : E | ∃ (e : E ≃L[𝕜] F), ↑e = f' y} ∈ 𝓝 ((f.symm) a),
      { have hf₀' := f₀'.nhds,
        rw ← eq_f₀' at hf₀',
        exact hf'.continuous_at.preimage_mem_nhds hf₀' },
      obtain ⟨t, htu, ht, htf⟩ := mem_nhds_sets_iff.mp (filter.inter_mem_sets hu h_nhds),
      use f.target ∩ (f.symm) ⁻¹' t,
      refine ⟨mem_nhds_sets _ _, _⟩,
      { exact f.preimage_open_of_open_symm ht },
      { exact mem_inter ha (mem_preimage.mpr htf) },
      intros x hx,
      obtain ⟨hxu, e, he⟩ := htu hx.2,
      have h_deriv : has_fderiv_at f ↑e ((f.symm) x),
      { rw he,
        exact hff' (f.symm x) hxu },
      convert h_deriv.of_local_homeomorph hx.1,
      simp [← he] },
    { -- Then we check that the formula, being a composition of `times_cont_diff` pieces, is
      -- itself `times_cont_diff`
      have h_deriv₁ : times_cont_diff_at 𝕜 n inverse (f' (f.symm a)),
      { rw eq_f₀',
        exact times_cont_diff_at_map_inverse _ },
      have h_deriv₂ : times_cont_diff_at 𝕜 n f.symm a,
      { refine IH (hf.of_le _),
        norm_cast,
        exact nat.le_succ n },
      exact (h_deriv₁.comp _ hf').comp _ h_deriv₂ } },
  { refine times_cont_diff_at_top.mpr _,
    intros n,
    exact Itop n (times_cont_diff_at_top.mp hf n) }
end

end function_inverse

section real
/-!
### Results over `ℝ`
  The results in this section rely on the Mean Value Theorem, and therefore hold only over `ℝ` (and
  its extension fields such as `ℂ`).
-/

variables
{E' : Type*} [normed_group E'] [normed_space ℝ E']
{F' : Type*} [normed_group F'] [normed_space ℝ F']

/-- If a function has a Taylor series at order at least 1, then at points in the interior of the
    domain of definition, the term of order 1 of this series is a strict derivative of `f`. -/
lemma has_ftaylor_series_up_to_on.has_strict_fderiv_at
  {s : set E'} {f : E' → F'} {x : E'} {p : E' → formal_multilinear_series ℝ E' F'} {n : with_top ℕ}
  (hf : has_ftaylor_series_up_to_on n f p s) (hn : 1 ≤ n) (hs : s ∈ 𝓝 x) :
  has_strict_fderiv_at f ((continuous_multilinear_curry_fin1 ℝ E' F') (p x 1)) x :=
begin
  let f' := λ x, (continuous_multilinear_curry_fin1 ℝ E' F') (p x 1),
  have hf' : ∀ x, x ∈ s → has_fderiv_within_at f (f' x) s x :=
    λ x, has_ftaylor_series_up_to_on.has_fderiv_within_at hf hn,
  have hcont : continuous_on f' s :=
    (continuous_multilinear_curry_fin1 ℝ E' F').continuous.comp_continuous_on (hf.cont 1 hn),
  exact strict_fderiv_of_cont_diff hf' hcont hs,
end

/-- If a function is `C^n` with `1 ≤ n` around a point, then the derivative of `f` at this point
is also a strict derivative. -/
lemma times_cont_diff_at.has_strict_fderiv_at {f : E' → F'} {x : E'} {n : with_top ℕ}
  (hf : times_cont_diff_at ℝ n f x) (hn : 1 ≤ n) :
  has_strict_fderiv_at f (fderiv ℝ f x) x :=
begin
  rcases hf 1 hn with ⟨u, H, p, hp⟩,
  simp only [nhds_within_univ, mem_univ, insert_eq_of_mem] at H,
  have := hp.has_strict_fderiv_at (by norm_num) H,
  convert this,
  exact this.has_fderiv_at.fderiv
end

/-- If a function is `C^n` with `1 ≤ n` around a point, and its derivative at that point is given to
us as `f'`, then `f'` is also a strict derivative. -/
lemma times_cont_diff_at.has_strict_fderiv_at'
  {f : E' → F'} {f' : E' →L[ℝ] F'} {x : E'}
  {n : with_top ℕ} (hf : times_cont_diff_at ℝ n f x) (hf' : has_fderiv_at f f' x) (hn : 1 ≤ n) :
  has_strict_fderiv_at f f' x :=
by simpa only [hf'.fderiv] using hf.has_strict_fderiv_at hn

/-- If a function is `C^n` with `1 ≤ n`, then the derivative of `f` is also a strict derivative. -/
lemma times_cont_diff.has_strict_fderiv_at
  {f : E' → F'} {x : E'} {n : with_top ℕ} (hf : times_cont_diff ℝ n f) (hn : 1 ≤ n) :
  has_strict_fderiv_at f (fderiv ℝ f x) x :=
hf.times_cont_diff_at.has_strict_fderiv_at hn

end real

section deriv
/-!
### One dimension

All results up to now have been expressed in terms of the general Fréchet derivative `fderiv`. For
maps defined on the field, the one-dimensional derivative `deriv` is often easier to use. In this
paragraph, we reformulate some higher smoothness results in terms of `deriv`.
-/

variables {f₂ : 𝕜 → F} {s₂ : set 𝕜}
open continuous_linear_map (smul_right)

/-- A function is `C^(n + 1)` on a domain with unique derivatives if and only if it is
differentiable there, and its derivative (formulated with `deriv_within`) is `C^n`. -/
theorem times_cont_diff_on_succ_iff_deriv_within {n : ℕ} (hs : unique_diff_on 𝕜 s₂) :
  times_cont_diff_on 𝕜 ((n + 1) : ℕ) f₂ s₂ ↔
  differentiable_on 𝕜 f₂ s₂ ∧ times_cont_diff_on 𝕜 n (deriv_within f₂ s₂) s₂ :=
begin
  rw times_cont_diff_on_succ_iff_fderiv_within hs,
  congr' 2,
  rw ← iff_iff_eq,
  split,
  { assume h,
    have : deriv_within f₂ s₂ = (λ u : 𝕜 →L[𝕜] F, u 1) ∘ (fderiv_within 𝕜 f₂ s₂),
      by { ext x, refl },
    simp only [this],
    apply times_cont_diff.comp_times_cont_diff_on _ h,
    exact (is_bounded_bilinear_map_apply.is_bounded_linear_map_left _).times_cont_diff },
  { assume h,
    have : fderiv_within 𝕜 f₂ s₂ = (λ u, smul_right 1 u) ∘ (λ x, deriv_within f₂ s₂ x),
      by { ext x, simp [deriv_within] },
    simp only [this],
    apply times_cont_diff.comp_times_cont_diff_on _ h,
    exact (is_bounded_bilinear_map_smul_right.is_bounded_linear_map_right _).times_cont_diff }
end

/-- A function is `C^(n + 1)` on an open domain if and only if it is
differentiable there, and its derivative (formulated with `deriv`) is `C^n`. -/
theorem times_cont_diff_on_succ_iff_deriv_of_open {n : ℕ} (hs : is_open s₂) :
  times_cont_diff_on 𝕜 ((n + 1) : ℕ) f₂ s₂ ↔
  differentiable_on 𝕜 f₂ s₂ ∧ times_cont_diff_on 𝕜 n (deriv f₂) s₂ :=
begin
  rw times_cont_diff_on_succ_iff_deriv_within hs.unique_diff_on,
  congr' 2,
  rw ← iff_iff_eq,
  apply times_cont_diff_on_congr,
  assume x hx,
  exact deriv_within_of_open hs hx
end

/-- A function is `C^∞` on a domain with unique derivatives if and only if it is differentiable
there, and its derivative (formulated with `deriv_within`) is `C^∞`. -/
theorem times_cont_diff_on_top_iff_deriv_within (hs : unique_diff_on 𝕜 s₂) :
  times_cont_diff_on 𝕜 ∞ f₂ s₂ ↔
  differentiable_on 𝕜 f₂ s₂ ∧ times_cont_diff_on 𝕜 ∞ (deriv_within f₂ s₂) s₂ :=
begin
  split,
  { assume h,
    refine ⟨h.differentiable_on le_top, _⟩,
    apply times_cont_diff_on_top.2 (λ n, ((times_cont_diff_on_succ_iff_deriv_within hs).1 _).2),
    exact h.of_le le_top },
  { assume h,
    refine times_cont_diff_on_top.2 (λ n, _),
    have A : (n : with_top ℕ) ≤ ∞ := le_top,
    apply ((times_cont_diff_on_succ_iff_deriv_within hs).2 ⟨h.1, h.2.of_le A⟩).of_le,
    exact with_top.coe_le_coe.2 (nat.le_succ n) }
end


/-- A function is `C^∞` on an open domain if and only if it is differentiable
there, and its derivative (formulated with `deriv`) is `C^∞`. -/
theorem times_cont_diff_on_top_iff_deriv_of_open (hs : is_open s₂) :
  times_cont_diff_on 𝕜 ∞ f₂ s₂ ↔
  differentiable_on 𝕜 f₂ s₂ ∧ times_cont_diff_on 𝕜 ∞ (deriv f₂) s₂ :=
begin
  rw times_cont_diff_on_top_iff_deriv_within hs.unique_diff_on,
  congr' 2,
  rw ← iff_iff_eq,
  apply times_cont_diff_on_congr,
  assume x hx,
  exact deriv_within_of_open hs hx
end

lemma times_cont_diff_on.deriv_within {m n : with_top ℕ}
  (hf : times_cont_diff_on 𝕜 n f₂ s₂) (hs : unique_diff_on 𝕜 s₂) (hmn : m + 1 ≤ n) :
  times_cont_diff_on 𝕜 m (deriv_within f₂ s₂) s₂ :=
begin
  cases m,
  { change ∞ + 1 ≤ n at hmn,
    have : n = ∞, by simpa using hmn,
    rw this at hf,
    exact ((times_cont_diff_on_top_iff_deriv_within hs).1 hf).2 },
  { change (m.succ : with_top ℕ) ≤ n at hmn,
    exact ((times_cont_diff_on_succ_iff_deriv_within hs).1 (hf.of_le hmn)).2 }
end

lemma times_cont_diff_on.deriv_of_open {m n : with_top ℕ}
  (hf : times_cont_diff_on 𝕜 n f₂ s₂) (hs : is_open s₂) (hmn : m + 1 ≤ n) :
  times_cont_diff_on 𝕜 m (deriv f₂) s₂ :=
(hf.deriv_within hs.unique_diff_on hmn).congr (λ x hx, (deriv_within_of_open hs hx).symm)

lemma times_cont_diff_on.continuous_on_deriv_within {n : with_top ℕ}
  (h : times_cont_diff_on 𝕜 n f₂ s₂) (hs : unique_diff_on 𝕜 s₂) (hn : 1 ≤ n) :
  continuous_on (deriv_within f₂ s₂) s₂ :=
((times_cont_diff_on_succ_iff_deriv_within hs).1 (h.of_le hn)).2.continuous_on

lemma times_cont_diff_on.continuous_on_deriv_of_open {n : with_top ℕ}
  (h : times_cont_diff_on 𝕜 n f₂ s₂) (hs : is_open s₂) (hn : 1 ≤ n) :
  continuous_on (deriv f₂) s₂ :=
((times_cont_diff_on_succ_iff_deriv_of_open hs).1 (h.of_le hn)).2.continuous_on

end deriv<|MERGE_RESOLUTION|>--- conflicted
+++ resolved
@@ -1628,13 +1628,10 @@
   times_cont_diff_at 𝕜 n (id : E → E) x :=
 times_cont_diff_id.times_cont_diff_at
 
-<<<<<<< HEAD
-=======
 lemma times_cont_diff_on_id {n : with_top ℕ} {s} :
   times_cont_diff_on 𝕜 n (id : E → E) s :=
 times_cont_diff_id.times_cont_diff_on
 
->>>>>>> 82817dec
 /--
 Bilinear functions are `C^∞`.
 -/
@@ -2406,13 +2403,8 @@
 variable {𝕜}
 
 -- TODO: the next few lemmas don't need `𝕜` or `𝕜'` to be complete
-<<<<<<< HEAD
--- A good way to show this is to generalize proofs about `inverse` to a function `f` such that
--- `∀ᶠ x in 𝓝 a, x * f x = 1`.
-=======
 -- A good way to show this is to generalize `times_cont_diff_at_ring_inverse` to the setting
 -- of a function `f` such that `∀ᶠ x in 𝓝 a, x * f x = 1`.
->>>>>>> 82817dec
 
 lemma times_cont_diff_within_at.inv {f : E → 𝕜'} {n} (hf : times_cont_diff_within_at 𝕜 n f s x)
   (hx : f x ≠ 0) :
