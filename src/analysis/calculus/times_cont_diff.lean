--- conflicted
+++ resolved
@@ -2459,19 +2459,11 @@
   -- this works differently depending on whether or not `E` is `nontrivial` (the condition for
   -- `E →L[𝕜] E` to be a `normed_algebra`)
   cases subsingleton_or_nontrivial E with _i _i; resetI,
-<<<<<<< HEAD
-  { convert @times_cont_diff_at_const _ _ _ _ _ _ _ _ _ _ (0 :  E →L[𝕜] E),
-    ext,
-    simp },
-  { convert times_cont_diff_at_ring_inverse 𝕜 1; try { apply_instance },
-    simp [O₂, one_def] },
-=======
   { rw [subsingleton.elim ring.inverse (λ _, (0 : E →L[𝕜] E))],
     exact times_cont_diff_at_const },
   { convert times_cont_diff_at_ring_inverse 𝕜 (E →L[𝕜] E) 1,
     simp [O₂],
     refl },
->>>>>>> e2dd1c67
 end
 
 end map_inverse
