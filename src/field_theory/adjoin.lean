--- conflicted
+++ resolved
@@ -4,13 +4,8 @@
 Authors: Thomas Browning and Patrick Lutz
 -/
 
-<<<<<<< HEAD
 import field_theory.intermediate_field
-import field_theory.subfield
-=======
-import deprecated.subfield
->>>>>>> 692d7698
-import linear_algebra.finite_dimensional
+import ring_theory.adjoin
 
 /-!
 # Adjoining Elements to Fields
@@ -36,26 +31,14 @@
 /--
 `adjoin F S` extends a field `F` by adjoining a set `S ⊆ E`.
 -/
-<<<<<<< HEAD
 def adjoin : intermediate_field F E :=
 { algebra_map_mem' := λ x, subfield.subset_closure (or.inl (set.mem_range.mpr ⟨x,rfl⟩)),
   ..subfield.closure (set.range (algebra_map F E) ∪ S) }
 
+lemma adjoin.algebra_map_mem (x : F) : algebra_map F E x ∈ adjoin F S :=
+subfield.subset_closure (or.inl (set.mem_range_self x))
+
 lemma subset_adjoin_of_subset_left {F : subfield E} {T : set E} (HT : T ⊆ F) :
-=======
-def adjoin : subalgebra F E :=
-{ carrier := field.closure (set.range (algebra_map F E) ∪ S),
-  one_mem' := is_submonoid.one_mem,
-  mul_mem' := λ x y, is_submonoid.mul_mem,
-  zero_mem' := is_add_submonoid.zero_mem,
-  add_mem' := λ x y, is_add_submonoid.add_mem,
-  algebra_map_mem' := λ x, field.mem_closure (or.inl (set.mem_range.mpr ⟨x,rfl⟩)) }
-
-lemma adjoin.algebra_map_mem (x : F) : algebra_map F E x ∈ adjoin F S :=
-field.mem_closure (or.inl (set.mem_range_self x))
-
-lemma subset_adjoin_of_subset_left {F : set E} {HF : is_subfield F} {T : set E} (HT : T ⊆ F) :
->>>>>>> 692d7698
   T ⊆ adjoin F S :=
 λ x hx, (adjoin F S).algebra_map_mem ⟨x, HT hx⟩
 
@@ -104,6 +87,10 @@
   adjoin F S ≤ K :=
 show (adjoin F S).to_subfield ≤ K.to_subfield,
 from adjoin_le_subfield _ S K.set_range_subset HS
+
+lemma algebra_adjoin_le_adjoin :
+  algebra.adjoin F S ≤ (field.adjoin F S).to_subalgebra :=
+algebra.adjoin_le (subset_adjoin _ _)
 
 lemma adjoin_le_algebra_adjoin (inv_mem : ∀ x ∈ algebra.adjoin F S, x⁻¹ ∈ algebra.adjoin F S) :
   (field.adjoin F S).to_subalgebra ≤ algebra.adjoin F S :=
