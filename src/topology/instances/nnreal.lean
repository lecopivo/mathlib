/-
Copyright (c) 2018 Johan Commelin. All rights reserved.
Released under Apache 2.0 license as described in the file LICENSE.
Authors: Johan Commelin

Nonnegative real numbers.
-/
import topology.algebra.infinite_sum

noncomputable theory
open set topological_space metric
open_locale topological_space

namespace nnreal
open_locale nnreal

instance : topological_space ℝ≥0 := infer_instance -- short-circuit type class inference

instance : second_countable_topology ℝ≥0 :=
topological_space.subtype.second_countable_topology _ _

instance : order_topology ℝ≥0 := @order_topology_of_ord_connected _ _ _ _ (Ici 0) _

section coe
variable {α : Type*}
open filter finset

lemma continuous_of_real : continuous nnreal.of_real :=
continuous_subtype_mk _ $ continuous_id.max continuous_const

lemma continuous_coe : continuous (coe : ℝ≥0 → ℝ) :=
continuous_subtype_val

@[simp, norm_cast] lemma tendsto_coe {f : filter α} {m : α → ℝ≥0} :
  ∀{x : ℝ≥0}, tendsto (λa, (m a : ℝ)) f (𝓝 (x : ℝ)) ↔ tendsto m f (𝓝 x)
| ⟨r, hr⟩ := by rw [nhds_subtype_eq_comap, tendsto_comap_iff]; refl

lemma tendsto_coe' {f : filter α} [ne_bot f] {m : α → ℝ≥0} {x : ℝ} :
  tendsto (λ a, m a : α → ℝ) f (𝓝 x) ↔ ∃ hx : 0 ≤ x, tendsto m f (𝓝 ⟨x, hx⟩) :=
⟨λ h, ⟨ge_of_tendsto' h (λ c, (m c).2), tendsto_coe.1 h⟩, λ ⟨hx, hm⟩, tendsto_coe.2 hm⟩

@[simp] lemma map_coe_at_top : map (coe : ℝ≥0 → ℝ) at_top = at_top :=
map_at_top_eq_of_gc nnreal.of_real 0 nnreal.coe_mono
  (λ a b hb, (le_of_real_iff_coe_le hb).symm)
  (λ b hb, le_coe_of_real b)

lemma comap_coe_at_top : comap (coe : ℝ≥0 → ℝ) at_top = at_top :=
by rw [← map_coe_at_top, comap_map nnreal.injective_coe]

@[simp, norm_cast] lemma tendsto_coe_at_top {f : filter α} {m : α → ℝ≥0} :
  tendsto (λ a, (m a : ℝ)) f at_top ↔ tendsto m f at_top :=
by rw [← comap_coe_at_top, tendsto_comap_iff]

lemma tendsto_of_real {f : filter α} {m : α → ℝ} {x : ℝ} (h : tendsto m f (𝓝 x)) :
  tendsto (λa, nnreal.of_real (m a)) f (𝓝 (nnreal.of_real x)) :=
tendsto.comp (continuous_iff_continuous_at.1 continuous_of_real _) h

<<<<<<< HEAD
instance : topological_semiring ℝ≥0 :=
{ continuous_mul := continuous_subtype_mk _ $
    (continuous_coe.comp continuous_fst).mul (continuous_coe.comp continuous_snd),
  continuous_add := continuous_subtype_mk _ $
    (continuous_coe.comp continuous_fst).add (continuous_coe.comp continuous_snd) }

instance : has_continuous_sub ℝ≥0 :=
⟨continuous_subtype_mk _ $
  ((continuous_coe.comp continuous_fst).sub
   (continuous_coe.comp continuous_snd)).max continuous_const⟩

instance : 

=======
instance : has_continuous_sub ℝ≥0 :=
⟨continuous_subtype_mk _ $
  ((continuous_coe.comp continuous_fst).sub
   (continuous_coe.comp continuous_snd)).max continuous_const⟩

lemma tendsto.sub {f : filter α} {m n : α → ℝ≥0} {r p : ℝ≥0}
  (hm : tendsto m f (𝓝 r)) (hn : tendsto n f (𝓝 p)) :
  tendsto (λa, m a - n a) f (𝓝 (r - p)) :=
tendsto_of_real $ (tendsto_coe.2 hm).sub (tendsto_coe.2 hn)

>>>>>>> 95b3add2
@[norm_cast] lemma has_sum_coe {f : α → ℝ≥0} {r : ℝ≥0} :
  has_sum (λa, (f a : ℝ)) (r : ℝ) ↔ has_sum f r :=
by simp only [has_sum, coe_sum.symm, tendsto_coe]

@[norm_cast] lemma summable_coe {f : α → ℝ≥0} : summable (λa, (f a : ℝ)) ↔ summable f :=
begin
  split,
  exact assume ⟨a, ha⟩, ⟨⟨a, has_sum_le (λa, (f a).2) has_sum_zero ha⟩, has_sum_coe.1 ha⟩,
  exact assume ⟨a, ha⟩, ⟨a.1, has_sum_coe.2 ha⟩
end

open_locale classical big_operators

@[norm_cast] lemma coe_tsum {f : α → ℝ≥0} : ↑(∑'a, f a) = (∑'a, (f a : ℝ)) :=
if hf : summable f
then (eq.symm $ (has_sum_coe.2 $ hf.has_sum).tsum_eq)
else by simp [tsum, hf, mt summable_coe.1 hf]

lemma summable_comp_injective {β : Type*} {f : α → ℝ≥0} (hf : summable f)
  {i : β → α} (hi : function.injective i) :
  summable (f ∘ i) :=
nnreal.summable_coe.1 $
show summable ((coe ∘ f) ∘ i), from (nnreal.summable_coe.2 hf).comp_injective hi

lemma summable_nat_add (f : ℕ → ℝ≥0) (hf : summable f) (k : ℕ) : summable (λ i, f (i + k)) :=
summable_comp_injective hf $ add_left_injective k

lemma sum_add_tsum_nat_add {f : ℕ → ℝ≥0} (k : ℕ) (hf : summable f) :
  (∑' i, f i) = (∑ i in range k, f i) + ∑' i, f (i + k) :=
by rw [←nnreal.coe_eq, coe_tsum, nnreal.coe_add, coe_sum, coe_tsum,
  sum_add_tsum_nat_add k (nnreal.summable_coe.2 hf)]

lemma infi_real_pos_eq_infi_nnreal_pos [complete_lattice α] {f : ℝ → α} :
  (⨅ (n : ℝ) (h : 0 < n), f n) = (⨅ (n : ℝ≥0) (h : 0 < n), f n) :=
le_antisymm
  (infi_le_infi2 $ assume r, ⟨r, infi_le_infi $ assume hr, le_rfl⟩)
  (le_infi $ assume r, le_infi $ assume hr, infi_le_of_le ⟨r, hr.le⟩ $ infi_le _ hr)

end coe

end nnreal<|MERGE_RESOLUTION|>--- conflicted
+++ resolved
@@ -55,21 +55,6 @@
   tendsto (λa, nnreal.of_real (m a)) f (𝓝 (nnreal.of_real x)) :=
 tendsto.comp (continuous_iff_continuous_at.1 continuous_of_real _) h
 
-<<<<<<< HEAD
-instance : topological_semiring ℝ≥0 :=
-{ continuous_mul := continuous_subtype_mk _ $
-    (continuous_coe.comp continuous_fst).mul (continuous_coe.comp continuous_snd),
-  continuous_add := continuous_subtype_mk _ $
-    (continuous_coe.comp continuous_fst).add (continuous_coe.comp continuous_snd) }
-
-instance : has_continuous_sub ℝ≥0 :=
-⟨continuous_subtype_mk _ $
-  ((continuous_coe.comp continuous_fst).sub
-   (continuous_coe.comp continuous_snd)).max continuous_const⟩
-
-instance : 
-
-=======
 instance : has_continuous_sub ℝ≥0 :=
 ⟨continuous_subtype_mk _ $
   ((continuous_coe.comp continuous_fst).sub
@@ -80,7 +65,6 @@
   tendsto (λa, m a - n a) f (𝓝 (r - p)) :=
 tendsto_of_real $ (tendsto_coe.2 hm).sub (tendsto_coe.2 hn)
 
->>>>>>> 95b3add2
 @[norm_cast] lemma has_sum_coe {f : α → ℝ≥0} {r : ℝ≥0} :
   has_sum (λa, (f a : ℝ)) (r : ℝ) ↔ has_sum f r :=
 by simp only [has_sum, coe_sum.symm, tendsto_coe]
