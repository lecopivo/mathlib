--- conflicted
+++ resolved
@@ -46,11 +46,7 @@
 ### Group stucture
 
 In this section we show that continuous functions valued in a topological group inherit
-<<<<<<< HEAD
-a structure of group.
-=======
 the structure of a group.
->>>>>>> a971a88f
 -/
 
 section subtype
@@ -133,11 +129,7 @@
 ### Ring stucture
 
 In this section we show that continuous functions valued in a topological ring `R` inherit
-<<<<<<< HEAD
-a structure of ring.
-=======
 the structure of a ring.
->>>>>>> a971a88f
 -/
 
 section subtype
@@ -191,11 +183,7 @@
 ### Semiodule stucture
 
 In this section we show that continuous functions valued in a topological semimodule `M` over a
-<<<<<<< HEAD
-topological semiring `R` inherit a structure of semimodule.
-=======
 topological semiring `R` inherit the structure of a semimodule.
->>>>>>> a971a88f
 -/
 
 section subtype
@@ -252,11 +240,7 @@
 ### Algebra structure
 
 In this section we show that continuous functions valued in a topological algebra `A` over a ring
-<<<<<<< HEAD
-`R` inherit a structure of algebra. Note that the hypothesis that `A` is a topologial algebra is
-=======
 `R` inherit the structure of an algebra. Note that the hypothesis that `A` is a topological algebra is
->>>>>>> a971a88f
 obtained by requiring that `A` be both a `topological_semimodule` and a `topological_semiring`
 (by now we require `topological_ring`: see TODO below).-/
 
