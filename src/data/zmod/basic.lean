/-
Copyright (c) 2018 Chris Hughes. All rights reserved.
Released under Apache 2.0 license as described in the file LICENSE.
Author: Chris Hughes
-/

import data.int.modeq
import algebra.char_p
import data.nat.totient
import ring_theory.ideal.operations

/-!
# Integers mod `n`

Definition of the integers mod n, and the field structure on the integers mod p.


## Definitions

* `zmod n`, which is for integers modulo a nat `n : ℕ`

* `val a` is defined as a natural number:
  - for `a : zmod 0` it is the absolute value of `a`
  - for `a : zmod n` with `0 < n` it is the least natural number in the equivalence class

* `val_min_abs` returns the integer closest to zero in the equivalence class.

* A coercion `cast` is defined from `zmod n` into any ring.
This is a ring hom if the ring has characteristic dividing `n`

-/

namespace fin

/-!
## Ring structure on `fin n`

We define a commutative ring structure on `fin n`, but we do not register it as instance.
Afterwords, when we define `zmod n` in terms of `fin n`, we use these definitions
to register the ring structure on `zmod n` as type class instance.
-/

open nat nat.modeq int

/-- Negation on `fin n` -/
def has_neg (n : ℕ) : has_neg (fin n) :=
⟨λ a, ⟨nat_mod (-(a.1 : ℤ)) n,
begin
  have npos : 0 < n := lt_of_le_of_lt (nat.zero_le _) a.2,
  have h : (n : ℤ) ≠ 0 := int.coe_nat_ne_zero_iff_pos.2 npos,
  have := int.mod_lt (-(a.1 : ℤ)) h,
  rw [(abs_of_nonneg (int.coe_nat_nonneg n))] at this,
  rwa [← int.coe_nat_lt, nat_mod, to_nat_of_nonneg (int.mod_nonneg _ h)]
end⟩⟩

/-- Additive commutative semigroup structure on `fin (n+1)`. -/
def add_comm_semigroup (n : ℕ) : add_comm_semigroup (fin (n+1)) :=
{ add_assoc := λ ⟨a, ha⟩ ⟨b, hb⟩ ⟨c, hc⟩, fin.eq_of_veq
    (show ((a + b) % (n+1) + c) ≡ (a + (b + c) % (n+1)) [MOD (n+1)],
    from calc ((a + b) % (n+1) + c) ≡ a + b + c [MOD (n+1)] : modeq_add (nat.mod_mod _ _) rfl
      ... ≡ a + (b + c) [MOD (n+1)] : by rw add_assoc
      ... ≡ (a + (b + c) % (n+1)) [MOD (n+1)] : modeq_add rfl (nat.mod_mod _ _).symm),
  add_comm := λ ⟨a, _⟩ ⟨b, _⟩,
    fin.eq_of_veq (show (a + b) % (n+1) = (b + a) % (n+1), by rw add_comm),
  ..fin.has_add }

/-- Multiplicative commutative semigroup structure on `fin (n+1)`. -/
def comm_semigroup (n : ℕ) : comm_semigroup (fin (n+1)) :=
{ mul_assoc := λ ⟨a, ha⟩ ⟨b, hb⟩ ⟨c, hc⟩, fin.eq_of_veq
    (calc ((a * b) % (n+1) * c) ≡ a * b * c [MOD (n+1)] : modeq_mul (nat.mod_mod _ _) rfl
      ... ≡ a * (b * c) [MOD (n+1)] : by rw mul_assoc
      ... ≡ a * (b * c % (n+1)) [MOD (n+1)] : modeq_mul rfl (nat.mod_mod _ _).symm),
  mul_comm := λ ⟨a, _⟩ ⟨b, _⟩,
    fin.eq_of_veq (show (a * b) % (n+1) = (b * a) % (n+1), by rw mul_comm),
  ..fin.has_mul }

local attribute [instance] fin.add_comm_semigroup fin.comm_semigroup

private lemma one_mul_aux (n : ℕ) (a : fin (n+1)) : (1 : fin (n+1)) * a = a :=
begin
  cases n with n,
  { exact subsingleton.elim _ _ },
  { have h₁ : (a : ℕ) % n.succ.succ = a := nat.mod_eq_of_lt a.2,
    apply fin.ext,
    simp only [coe_mul, coe_one, h₁, one_mul], }
end

private lemma left_distrib_aux (n : ℕ) : ∀ a b c : fin (n+1), a * (b + c) = a * b + a * c :=
λ ⟨a, ha⟩ ⟨b, hb⟩ ⟨c, hc⟩, fin.eq_of_veq
(calc a * ((b + c) % (n+1)) ≡ a * (b + c) [MOD (n+1)] : modeq_mul rfl (nat.mod_mod _ _)
  ... ≡ a * b + a * c [MOD (n+1)] : by rw mul_add
  ... ≡ (a * b) % (n+1) + (a * c) % (n+1) [MOD (n+1)] :
        modeq_add (nat.mod_mod _ _).symm (nat.mod_mod _ _).symm)

/-- Commutative ring structure on `fin (n+1)`. -/
def comm_ring (n : ℕ) : comm_ring (fin (n+1)) :=
{ zero_add := λ ⟨a, ha⟩, fin.eq_of_veq (show (0 + a) % (n+1) = a,
    by rw zero_add; exact nat.mod_eq_of_lt ha),
  add_zero := λ ⟨a, ha⟩, fin.eq_of_veq (nat.mod_eq_of_lt ha),
  add_left_neg :=
    λ ⟨a, ha⟩, fin.eq_of_veq (show (((-a : ℤ) % (n+1)).to_nat + a) % (n+1) = 0,
      from int.coe_nat_inj
      begin
        have npos : 0 < n+1 := lt_of_le_of_lt (nat.zero_le _) ha,
        have hn : ((n+1) : ℤ) ≠ 0 := (ne_of_lt (int.coe_nat_lt.2 npos)).symm,
        rw [int.coe_nat_mod, int.coe_nat_add, to_nat_of_nonneg (int.mod_nonneg _ hn), add_comm],
        simp,
      end),
  one_mul := one_mul_aux n,
  mul_one := λ a, by rw mul_comm; exact one_mul_aux n a,
  left_distrib := left_distrib_aux n,
  right_distrib := λ a b c, by rw [mul_comm, left_distrib_aux, mul_comm _ b, mul_comm]; refl,
  ..fin.has_zero,
  ..fin.has_one,
  ..fin.has_neg (n+1),
  ..fin.add_comm_semigroup n,
  ..fin.comm_semigroup n }

end fin

/-- The integers modulo `n : ℕ`. -/
def zmod : ℕ → Type
| 0     := ℤ
| (n+1) := fin (n+1)

namespace zmod

instance fintype : Π (n : ℕ) [fact (0 < n)], fintype (zmod n)
| 0     _ := false.elim $ nat.not_lt_zero 0 ‹0 < 0›
| (n+1) _ := fin.fintype (n+1)

lemma card (n : ℕ) [fact (0 < n)] : fintype.card (zmod n) = n :=
begin
  casesI n,
  { exfalso, exact nat.not_lt_zero 0 ‹0 < 0› },
  { exact fintype.card_fin (n+1) }
end

instance decidable_eq : Π (n : ℕ), decidable_eq (zmod n)
| 0     := int.decidable_eq
| (n+1) := fin.decidable_eq _

instance has_repr : Π (n : ℕ), has_repr (zmod n)
| 0     := int.has_repr
| (n+1) := fin.has_repr _

instance comm_ring : Π (n : ℕ), comm_ring (zmod n)
| 0     := int.comm_ring
| (n+1) := fin.comm_ring n

instance inhabited (n : ℕ) : inhabited (zmod n) := ⟨0⟩

/-- `val a` is a natural number defined as:
  - for `a : zmod 0` it is the absolute value of `a`
  - for `a : zmod n` with `0 < n` it is the least natural number in the equivalence class

See `zmod.val_min_abs` for a variant that takes values in the integers.
-/
def val : Π {n : ℕ}, zmod n → ℕ
| 0     := int.nat_abs
| (n+1) := (coe : fin (n + 1) → ℕ)

lemma val_lt {n : ℕ} [fact (0 < n)] (a : zmod n) : a.val < n :=
begin
  casesI n,
  { exfalso, exact nat.not_lt_zero 0 ‹0 < 0› },
  exact fin.is_lt a
end

@[simp] lemma val_zero : ∀ {n}, (0 : zmod n).val = 0
| 0     := rfl
| (n+1) := rfl

lemma val_cast_nat {n : ℕ} (a : ℕ) : (a : zmod n).val = a % n :=
begin
  casesI n,
  { rw [nat.mod_zero, int.nat_cast_eq_coe_nat],
    exact int.nat_abs_of_nat a, },
  rw ← fin.of_nat_eq_coe,
  refl
end

instance (n : ℕ) : char_p (zmod n) n :=
{ cast_eq_zero_iff :=
  begin
    intro k,
    cases n,
    { simp only [int.nat_cast_eq_coe_nat, zero_dvd_iff, int.coe_nat_eq_zero], },
    rw [fin.eq_iff_veq],
    show (k : zmod (n+1)).val = (0 : zmod (n+1)).val ↔ _,
    rw [val_cast_nat, val_zero, nat.dvd_iff_mod_eq_zero],
  end }

@[simp] lemma cast_self (n : ℕ) : (n : zmod n) = 0 :=
char_p.cast_eq_zero (zmod n) n

@[simp] lemma cast_self' (n : ℕ) : (n + 1 : zmod (n + 1)) = 0 :=
by rw [← nat.cast_add_one, cast_self (n + 1)]

section universal_property

variables {n : ℕ} {R : Type*}

section
variables [has_zero R] [has_one R] [has_add R] [has_neg R]

/-- Cast an integer modulo `n` to another semiring.
This function is a morphism if the characteristic of `R` divides `n`.
See `zmod.cast_hom` for a bundled version. -/
def cast : Π {n : ℕ}, zmod n → R
| 0     := int.cast
| (n+1) := λ i, i.val

-- see Note [coercion into rings]
@[priority 900] instance (n : ℕ) : has_coe_t (zmod n) R := ⟨cast⟩

@[simp] lemma cast_zero : ((0 : zmod n) : R) = 0 :=
by { cases n; refl }

end

lemma nat_cast_surjective [fact (0 < n)] :
  function.surjective (coe : ℕ → zmod n) :=
begin
  assume i,
  casesI n,
  { exfalso, exact nat.not_lt_zero 0 ‹0 < 0› },
  { change fin (n + 1) at i,
    refine ⟨i, _⟩,
    rw [fin.ext_iff, fin.coe_coe_eq_self] }
end

lemma int_cast_surjective :
  function.surjective (coe : ℤ → zmod n) :=
begin
  assume i,
  cases n,
  { exact ⟨i, int.cast_id i⟩ },
  { rcases nat_cast_surjective i with ⟨k, rfl⟩,
    refine ⟨k, _⟩, norm_cast }
end

lemma cast_val {n : ℕ} [fact (0 < n)] (a : zmod n) :
  (a.val : zmod n) = a :=
begin
  rcases nat_cast_surjective a with ⟨k, rfl⟩,
  symmetry,
  rw [val_cast_nat, ← sub_eq_zero, ← nat.cast_sub, char_p.cast_eq_zero_iff (zmod n) n],
  { apply nat.dvd_sub_mod },
  { apply nat.mod_le }
end

@[simp, norm_cast]
lemma cast_id : ∀ n (i : zmod n), ↑i = i
| 0     i := int.cast_id i
| (n+1) i := cast_val i

variables [ring R]

@[simp] lemma nat_cast_val [fact (0 < n)] (i : zmod n) :
  (i.val : R) = i :=
begin
  casesI n,
  { exfalso, exact nat.not_lt_zero 0 ‹0 < 0› },
  refl
end

section char_dvd
/-! If the characteristic of `R` divides `n`, then `cast` is a homomorphism. -/

variables {n} {m : ℕ} [char_p R m]

@[simp] lemma cast_one (h : m ∣ n) : ((1 : zmod n) : R) = 1 :=
begin
  casesI n,
  { exact int.cast_one },
  show ((1 % (n+1) : ℕ) : R) = 1,
  cases n, { rw [nat.dvd_one] at h, substI m, apply subsingleton.elim },
  rw nat.mod_eq_of_lt,
  { exact nat.cast_one },
  exact nat.lt_of_sub_eq_succ rfl
end

lemma cast_add (h : m ∣ n) (a b : zmod n) : ((a + b : zmod n) : R) = a + b :=
begin
  casesI n,
  { apply int.cast_add },
  simp only [coe_coe],
  symmetry,
  erw [fin.coe_add, ← nat.cast_add, ← sub_eq_zero, ← nat.cast_sub (nat.mod_le _ _),
      @char_p.cast_eq_zero_iff R _ m],
  exact dvd_trans h (nat.dvd_sub_mod _),
end

lemma cast_mul (h : m ∣ n) (a b : zmod n) : ((a * b : zmod n) : R) = a * b :=
begin
  casesI n,
  { apply int.cast_mul },
  simp only [coe_coe],
  symmetry,
  erw [fin.coe_mul, ← nat.cast_mul, ← sub_eq_zero, ← nat.cast_sub (nat.mod_le _ _),
      @char_p.cast_eq_zero_iff R _ m],
  exact dvd_trans h (nat.dvd_sub_mod _),
end

/-- The canonical ring homomorphism from `zmod n` to a ring of characteristic `n`. -/
def cast_hom (h : m ∣ n) (R : Type*) [ring R] [char_p R m] : zmod n →+* R :=
{ to_fun := coe,
  map_zero' := cast_zero,
  map_one' := cast_one h,
  map_add' := cast_add h,
  map_mul' := cast_mul h }

@[simp] lemma cast_hom_apply {h : m ∣ n} (i : zmod n) : cast_hom h R i = i := rfl

@[simp, norm_cast]
lemma cast_sub (h : m ∣ n) (a b : zmod n) : ((a - b : zmod n) : R) = a - b :=
(cast_hom h R).map_sub a b

@[simp, norm_cast]
lemma cast_neg (h : m ∣ n) (a : zmod n) : ((-a : zmod n) : R) = -a :=
(cast_hom h R).map_neg a

@[simp, norm_cast]
lemma cast_pow (h : m ∣ n) (a : zmod n) (k : ℕ) : ((a ^ k : zmod n) : R) = a ^ k :=
(cast_hom h R).map_pow a k

@[simp, norm_cast]
lemma cast_nat_cast (h : m ∣ n) (k : ℕ) : ((k : zmod n) : R) = k :=
(cast_hom h R).map_nat_cast k

@[simp, norm_cast]
lemma cast_int_cast (h : m ∣ n) (k : ℤ) : ((k : zmod n) : R) = k :=
(cast_hom h R).map_int_cast k

end char_dvd

section char_eq
/-! Some specialised simp lemmas which apply when `R` has characteristic `n`. -/
variable [char_p R n]

@[simp] lemma cast_one' : ((1 : zmod n) : R) = 1 :=
cast_one (dvd_refl _)

@[simp] lemma cast_add' (a b : zmod n) : ((a + b : zmod n) : R) = a + b :=
cast_add (dvd_refl _) a b

@[simp] lemma cast_mul' (a b : zmod n) : ((a * b : zmod n) : R) = a * b :=
cast_mul (dvd_refl _) a b

@[simp] lemma cast_sub' (a b : zmod n) : ((a - b : zmod n) : R) = a - b :=
cast_sub (dvd_refl _) a b

@[simp] lemma cast_pow' (a : zmod n) (k : ℕ) : ((a ^ k : zmod n) : R) = a ^ k :=
cast_pow (dvd_refl _) a k

@[simp, norm_cast]
lemma cast_nat_cast' (k : ℕ) : ((k : zmod n) : R) = k :=
cast_nat_cast (dvd_refl _) k

@[simp, norm_cast]
lemma cast_int_cast' (k : ℤ) : ((k : zmod n) : R) = k :=
cast_int_cast (dvd_refl _) k

<<<<<<< HEAD
instance (R : Type*) [comm_ring R] [char_p R n] : algebra (zmod n) R :=
(zmod.cast_hom (dvd_refl n) R).to_algebra
=======
variables (R)

lemma cast_hom_injective : function.injective (zmod.cast_hom (dvd_refl n) R) :=
begin
  rw ring_hom.injective_iff,
  intro x,
  obtain ⟨k, rfl⟩ := zmod.int_cast_surjective x,
  rw [ring_hom.map_int_cast, char_p.int_cast_eq_zero_iff R n, char_p.int_cast_eq_zero_iff (zmod n) n],
  exact id
end

lemma cast_hom_bijective [fintype R] (h : fintype.card R = n) :
  function.bijective (zmod.cast_hom (dvd_refl n) R) :=
begin
  haveI : fact (0 < n) :=
  begin
    rw [nat.pos_iff_ne_zero],
    unfreezingI { rintro rfl },
    exact fintype.card_eq_zero_iff.mp h 0
  end,
  rw [fintype.bijective_iff_injective_and_card, zmod.card, h, eq_self_iff_true, and_true],
  apply zmod.cast_hom_injective
end

/-- The unique ring isomorphism between `zmod n` and a ring `R`
of characteristic `n` and cardinality `n`. -/
noncomputable def ring_equiv [fintype R] (h : fintype.card R = n) : zmod n ≃+* R :=
ring_equiv.of_bijective _ (zmod.cast_hom_bijective R h)
>>>>>>> 3a591e8b

end char_eq

end universal_property

lemma int_coe_eq_int_coe_iff (a b : ℤ) (c : ℕ) :
  (a : zmod c) = (b : zmod c) ↔ a ≡ b [ZMOD c] :=
char_p.int_coe_eq_int_coe_iff (zmod c) c a b

lemma nat_coe_eq_nat_coe_iff (a b c : ℕ) :
  (a : zmod c) = (b : zmod c) ↔ a ≡ b [MOD c] :=
begin
  convert zmod.int_coe_eq_int_coe_iff a b c,
  simp [nat.modeq.modeq_iff_dvd, int.modeq.modeq_iff_dvd],
end

lemma int_coe_zmod_eq_zero_iff_dvd (a : ℤ) (b : ℕ) : (a : zmod b) = 0 ↔ (b : ℤ) ∣ a :=
begin
  change (a : zmod b) = ((0 : ℤ) : zmod b) ↔ (b : ℤ) ∣ a,
  rw [zmod.int_coe_eq_int_coe_iff, int.modeq.modeq_zero_iff],
end

lemma nat_coe_zmod_eq_zero_iff_dvd (a b : ℕ) : (a : zmod b) = 0 ↔ b ∣ a :=
begin
  change (a : zmod b) = ((0 : ℕ) : zmod b) ↔ b ∣ a,
  rw [zmod.nat_coe_eq_nat_coe_iff, nat.modeq.modeq_zero_iff],
end

@[push_cast, simp]
lemma cast_mod_int (a : ℤ) (b : ℕ) : ((a % b : ℤ) : zmod b) = (a : zmod b) :=
begin
  rw zmod.int_coe_eq_int_coe_iff,
  apply int.modeq.mod_modeq,
end

@[simp] lemma coe_to_nat (p : ℕ) :
  ∀ {z : ℤ} (h : 0 ≤ z), (z.to_nat : zmod p) = z
| (n : ℕ) h := by simp only [int.cast_coe_nat, int.to_nat_coe_nat]
| -[1+n]  h := false.elim h

lemma val_injective (n : ℕ) [fact (0 < n)] :
  function.injective (zmod.val : zmod n → ℕ) :=
begin
  casesI n,
  { exfalso, exact nat.not_lt_zero 0 ‹_› },
  assume a b h,
  ext,
  exact h
end

lemma val_one_eq_one_mod (n : ℕ) : (1 : zmod n).val = 1 % n :=
by rw [← nat.cast_one, val_cast_nat]

lemma val_one (n : ℕ) [fact (1 < n)] : (1 : zmod n).val = 1 :=
by { rw val_one_eq_one_mod, exact nat.mod_eq_of_lt ‹1 < n› }

lemma val_add {n : ℕ} [fact (0 < n)] (a b : zmod n) : (a + b).val = (a.val + b.val) % n :=
begin
  casesI n,
  { exfalso, exact nat.not_lt_zero 0 ‹0 < 0› },
  { apply fin.val_add }
end

lemma val_mul {n : ℕ} (a b : zmod n) : (a * b).val = (a.val * b.val) % n :=
begin
  cases n,
  { rw nat.mod_zero, apply int.nat_abs_mul },
  { apply fin.val_mul }
end

instance nontrivial (n : ℕ) [fact (1 < n)] : nontrivial (zmod n) :=
⟨⟨0, 1, assume h, zero_ne_one $
   calc 0 = (0 : zmod n).val : by rw val_zero
      ... = (1 : zmod n).val : congr_arg zmod.val h
      ... = 1                : val_one n ⟩⟩

/-- The inversion on `zmod n`.
It is setup in such a way that `a * a⁻¹` is equal to `gcd a.val n`.
In particular, if `a` is coprime to `n`, and hence a unit, `a * a⁻¹ = 1`. -/
def inv : Π (n : ℕ), zmod n → zmod n
| 0     i := int.sign i
| (n+1) i := nat.gcd_a i.val (n+1)

instance (n : ℕ) : has_inv (zmod n) := ⟨inv n⟩

lemma inv_zero : ∀ (n : ℕ), (0 : zmod n)⁻¹ = 0
| 0     := int.sign_zero
| (n+1) := show (nat.gcd_a _ (n+1) : zmod (n+1)) = 0,
             by { rw val_zero, unfold nat.gcd_a nat.xgcd nat.xgcd_aux, refl }

lemma mul_inv_eq_gcd {n : ℕ} (a : zmod n) :
  a * a⁻¹ = nat.gcd a.val n :=
begin
  cases n,
  { calc a * a⁻¹ = a * int.sign a  : rfl
             ... = a.nat_abs   : by rw [int.mul_sign, int.nat_cast_eq_coe_nat]
             ... = a.val.gcd 0 : by rw nat.gcd_zero_right; refl },
  { set k := n.succ,
    calc a * a⁻¹ = a * a⁻¹ + k * nat.gcd_b (val a) k : by rw [cast_self, zero_mul, add_zero]
             ... = ↑(↑a.val * nat.gcd_a (val a) k + k * nat.gcd_b (val a) k) :
                     by { push_cast, rw cast_val, refl }
             ... = nat.gcd a.val k : (congr_arg coe (nat.gcd_eq_gcd_ab a.val k)).symm, }
end

@[simp] lemma cast_mod_nat (n : ℕ) (a : ℕ) : ((a % n : ℕ) : zmod n) = a :=
by conv {to_rhs, rw ← nat.mod_add_div a n}; simp

lemma eq_iff_modeq_nat (n : ℕ) {a b : ℕ} : (a : zmod n) = b ↔ a ≡ b [MOD n] :=
begin
  cases n,
  { simp only [nat.modeq, int.coe_nat_inj', nat.mod_zero, int.nat_cast_eq_coe_nat], },
  { rw [fin.ext_iff, nat.modeq, ← val_cast_nat, ← val_cast_nat], exact iff.rfl, }
end

lemma coe_mul_inv_eq_one {n : ℕ} (x : ℕ) (h : nat.coprime x n) :
  (x * x⁻¹ : zmod n) = 1 :=
begin
  rw [nat.coprime, nat.gcd_comm, nat.gcd_rec] at h,
  rw [mul_inv_eq_gcd, val_cast_nat, h, nat.cast_one],
end

/-- `unit_of_coprime` makes an element of `units (zmod n)` given
  a natural number `x` and a proof that `x` is coprime to `n`  -/
def unit_of_coprime {n : ℕ} (x : ℕ) (h : nat.coprime x n) : units (zmod n) :=
⟨x, x⁻¹, coe_mul_inv_eq_one x h, by rw [mul_comm, coe_mul_inv_eq_one x h]⟩

@[simp] lemma cast_unit_of_coprime {n : ℕ} (x : ℕ) (h : nat.coprime x n) :
  (unit_of_coprime x h : zmod n) = x := rfl

lemma val_coe_unit_coprime {n : ℕ} (u : units (zmod n)) :
  nat.coprime (u : zmod n).val n :=
begin
  cases n,
  { rcases int.units_eq_one_or u with rfl|rfl; exact dec_trivial },
  apply nat.modeq.coprime_of_mul_modeq_one ((u⁻¹ : units (zmod (n+1))) : zmod (n+1)).val,
  have := units.ext_iff.1 (mul_right_inv u),
  rw [units.coe_one] at this,
  rw [← eq_iff_modeq_nat, nat.cast_one, ← this], clear this,
  rw [← cast_val ((u * u⁻¹ : units (zmod (n+1))) : zmod (n+1))],
  rw [units.coe_mul, val_mul, cast_mod_nat],
end

@[simp] lemma inv_coe_unit {n : ℕ} (u : units (zmod n)) :
  (u : zmod n)⁻¹ = (u⁻¹ : units (zmod n)) :=
begin
  have := congr_arg (coe : ℕ → zmod n) (val_coe_unit_coprime u),
  rw [← mul_inv_eq_gcd, nat.cast_one] at this,
  let u' : units (zmod n) := ⟨u, (u : zmod n)⁻¹, this, by rwa mul_comm⟩,
  have h : u = u', { apply units.ext, refl },
  rw h,
  refl
end

lemma mul_inv_of_unit {n : ℕ} (a : zmod n) (h : is_unit a) :
  a * a⁻¹ = 1 :=
begin
  rcases h with ⟨u, rfl⟩,
  rw [inv_coe_unit, u.mul_inv],
end

lemma inv_mul_of_unit {n : ℕ} (a : zmod n) (h : is_unit a) :
  a⁻¹ * a = 1 :=
by rw [mul_comm, mul_inv_of_unit a h]

/-- Equivalence between the units of `zmod n` and
the subtype of terms `x : zmod n` for which `x.val` is comprime to `n` -/
def units_equiv_coprime {n : ℕ} [fact (0 < n)] :
  units (zmod n) ≃ {x : zmod n // nat.coprime x.val n} :=
{ to_fun := λ x, ⟨x, val_coe_unit_coprime x⟩,
  inv_fun := λ x, unit_of_coprime x.1.val x.2,
  left_inv := λ ⟨_, _, _, _⟩, units.ext (cast_val _),
  right_inv := λ ⟨_, _⟩, by simp }

section totient
open_locale nat

@[simp] lemma card_units_eq_totient (n : ℕ) [fact (0 < n)] :
  fintype.card (units (zmod n)) = φ n :=
calc fintype.card (units (zmod n)) = fintype.card {x : zmod n // x.val.coprime n} :
  fintype.card_congr zmod.units_equiv_coprime
... = φ n :
begin
  apply finset.card_congr (λ (a : {x : zmod n // x.val.coprime n}) _, a.1.val),
  { intro a, simp [(a : zmod n).val_lt, a.prop.symm] {contextual := tt} },
  { intros _ _ _ _ h, rw subtype.ext_iff_val, apply val_injective, exact h, },
  { intros b hb,
    rw [finset.mem_filter, finset.mem_range] at hb,
    refine ⟨⟨b, _⟩, finset.mem_univ _, _⟩,
    { let u := unit_of_coprime b hb.2.symm,
      exact val_coe_unit_coprime u },
    { show zmod.val (b : zmod n) = b,
      rw [val_cast_nat, nat.mod_eq_of_lt hb.1], } }
end

end totient

instance subsingleton_units : subsingleton (units (zmod 2)) :=
⟨λ x y, begin
  cases x with x xi,
  cases y with y yi,
  revert x y xi yi,
  exact dec_trivial
end⟩

lemma le_div_two_iff_lt_neg (n : ℕ) [hn : fact ((n : ℕ) % 2 = 1)]
  {x : zmod n} (hx0 : x ≠ 0) : x.val ≤ (n / 2 : ℕ) ↔ (n / 2 : ℕ) < (-x).val :=
begin
  haveI npos : fact (0 < n) := by
  { apply (nat.eq_zero_or_pos n).resolve_left,
    unfreezingI { rintro rfl },
    simpa [fact] using hn, },
  have hn2 : (n : ℕ) / 2 < n := nat.div_lt_of_lt_mul ((lt_mul_iff_one_lt_left npos).2 dec_trivial),
  have hn2' : (n : ℕ) - n / 2 = n / 2 + 1,
  { conv {to_lhs, congr, rw [← nat.succ_sub_one n, nat.succ_sub npos]},
    rw [← nat.two_mul_odd_div_two hn, two_mul, ← nat.succ_add, nat.add_sub_cancel], },
  have hxn : (n : ℕ) - x.val < n,
  { rw [nat.sub_lt_iff (le_of_lt x.val_lt) (le_refl _), nat.sub_self],
    rw ← zmod.cast_val x at hx0,
    exact nat.pos_of_ne_zero (λ h, by simpa [h] using hx0) },
  by conv {to_rhs, rw [← nat.succ_le_iff, nat.succ_eq_add_one, ← hn2', ← zero_add (- x),
    ← zmod.cast_self, ← sub_eq_add_neg, ← zmod.cast_val x, ← nat.cast_sub (le_of_lt x.val_lt),
    zmod.val_cast_nat, nat.mod_eq_of_lt hxn, nat.sub_le_sub_left_iff (le_of_lt x.val_lt)] }
end

lemma ne_neg_self (n : ℕ) [hn : fact ((n : ℕ) % 2 = 1)] {a : zmod n} (ha : a ≠ 0) : a ≠ -a :=
λ h, have a.val ≤ n / 2 ↔ (n : ℕ) / 2 < (-a).val := le_div_two_iff_lt_neg n ha,
by rwa [← h, ← not_lt, not_iff_self] at this

lemma neg_one_ne_one {n : ℕ} [fact (2 < n)] :
  (-1 : zmod n) ≠ 1 :=
char_p.neg_one_ne_one (zmod n) n

@[simp] lemma neg_eq_self_mod_two : ∀ (a : zmod 2), -a = a := dec_trivial

@[simp] lemma nat_abs_mod_two (a : ℤ) : (a.nat_abs : zmod 2) = a :=
begin
  cases a,
  { simp only [int.nat_abs_of_nat, int.cast_coe_nat, int.of_nat_eq_coe] },
  { simp only [neg_eq_self_mod_two, nat.cast_succ, int.nat_abs, int.cast_neg_succ_of_nat] }
end

@[simp] lemma val_eq_zero : ∀ {n : ℕ} (a : zmod n), a.val = 0 ↔ a = 0
| 0     a := int.nat_abs_eq_zero
| (n+1) a := by { rw fin.ext_iff, exact iff.rfl }

lemma val_cast_of_lt {n : ℕ} {a : ℕ} (h : a < n) : (a : zmod n).val = a :=
by rw [val_cast_nat, nat.mod_eq_of_lt h]

lemma neg_val' {n : ℕ} [fact (0 < n)] (a : zmod n) : (-a).val = (n - a.val) % n :=
begin
  have : ((-a).val + a.val) % n = (n - a.val + a.val) % n,
  { rw [←val_add, add_left_neg, nat.sub_add_cancel (le_of_lt a.val_lt), nat.mod_self, val_zero], },
  calc (-a).val = val (-a)    % n : by rw nat.mod_eq_of_lt ((-a).val_lt)
            ... = (n - val a) % n : nat.modeq.modeq_add_cancel_right rfl this
end

lemma neg_val {n : ℕ} [fact (0 < n)] (a : zmod n) : (-a).val = if a = 0 then 0 else n - a.val :=
begin
  rw neg_val',
  by_cases h : a = 0, { rw [if_pos h, h, val_zero, nat.sub_zero, nat.mod_self] },
  rw if_neg h,
  apply nat.mod_eq_of_lt,
  apply nat.sub_lt ‹0 < n›,
  contrapose! h,
  rwa [nat.le_zero_iff, val_eq_zero] at h,
end

/-- `val_min_abs x` returns the integer in the same equivalence class as `x` that is closest to `0`,
  The result will be in the interval `(-n/2, n/2]`. -/
def val_min_abs : Π {n : ℕ}, zmod n → ℤ
| 0       x := x
| n@(_+1) x := if x.val ≤ n / 2 then x.val else (x.val : ℤ) - n

@[simp] lemma val_min_abs_def_zero (x : zmod 0) : val_min_abs x = x := rfl

lemma val_min_abs_def_pos {n : ℕ} [fact (0 < n)] (x : zmod n) :
  val_min_abs x = if x.val ≤ n / 2 then x.val else x.val - n :=
begin
  casesI n,
  { exfalso, exact nat.not_lt_zero 0 ‹0 < 0› },
  { refl }
end

@[simp] lemma coe_val_min_abs : ∀ {n : ℕ} (x : zmod n), (x.val_min_abs : zmod n) = x
| 0       x := int.cast_id x
| k@(n+1) x :=
begin
  rw val_min_abs_def_pos,
  split_ifs,
  { rw [int.cast_coe_nat, cast_val] },
  { rw [int.cast_sub, int.cast_coe_nat, cast_val, int.cast_coe_nat, cast_self, sub_zero], }
end

lemma nat_abs_val_min_abs_le {n : ℕ} [fact (0 < n)] (x : zmod n) : x.val_min_abs.nat_abs ≤ n / 2 :=
begin
  rw zmod.val_min_abs_def_pos,
  split_ifs with h, { exact h },
  have : (x.val - n : ℤ) ≤ 0,
  { rw [sub_nonpos, int.coe_nat_le], exact le_of_lt x.val_lt, },
  rw [← int.coe_nat_le, int.of_nat_nat_abs_of_nonpos this, neg_sub],
  conv_lhs { congr, rw [← nat.mod_add_div n 2, int.coe_nat_add, int.coe_nat_mul,
    int.coe_nat_bit0, int.coe_nat_one] },
  suffices : ((n % 2 : ℕ) + (n / 2) : ℤ) ≤ (val x),
  { rw ← sub_nonneg at this ⊢, apply le_trans this (le_of_eq _), ring },
  norm_cast,
  calc (n : ℕ) % 2 + n / 2 ≤ 1 + n / 2 :
    nat.add_le_add_right (nat.le_of_lt_succ (nat.mod_lt _ dec_trivial)) _
                       ... ≤ x.val     :
    by { rw add_comm, exact nat.succ_le_of_lt (lt_of_not_ge h) }
end

@[simp] lemma val_min_abs_zero : ∀ n, (0 : zmod n).val_min_abs = 0
| 0     := by simp only [val_min_abs_def_zero]
| (n+1) := by simp only [val_min_abs_def_pos, if_true, int.coe_nat_zero, zero_le, val_zero]

@[simp] lemma val_min_abs_eq_zero {n : ℕ} (x : zmod n) :
  x.val_min_abs = 0 ↔ x = 0 :=
begin
  cases n, { simp },
  split,
  { simp only [val_min_abs_def_pos, int.coe_nat_succ],
    split_ifs with h h; assume h0,
    { apply val_injective, rwa [int.coe_nat_eq_zero] at h0, },
    { apply absurd h0, rw sub_eq_zero, apply ne_of_lt, exact_mod_cast x.val_lt } },
  { rintro rfl, rw val_min_abs_zero }
end

lemma cast_nat_abs_val_min_abs {n : ℕ} [fact (0 < n)] (a : zmod n) :
  (a.val_min_abs.nat_abs : zmod n) = if a.val ≤ (n : ℕ) / 2 then a else -a :=
begin
  have : (a.val : ℤ) - n ≤ 0,
    by { erw [sub_nonpos, int.coe_nat_le], exact le_of_lt a.val_lt, },
  rw [zmod.val_min_abs_def_pos],
  split_ifs,
  { rw [int.nat_abs_of_nat, cast_val] },
  { rw [← int.cast_coe_nat, int.of_nat_nat_abs_of_nonpos this, int.cast_neg, int.cast_sub],
    rw [int.cast_coe_nat, int.cast_coe_nat, cast_self, sub_zero, cast_val], }
end

@[simp] lemma nat_abs_val_min_abs_neg {n : ℕ} (a : zmod n) :
  (-a).val_min_abs.nat_abs = a.val_min_abs.nat_abs :=
begin
  cases n, { simp only [int.nat_abs_neg, val_min_abs_def_zero], },
  by_cases ha0 : a = 0, { rw [ha0, neg_zero] },
  by_cases haa : -a = a, { rw [haa] },
  suffices hpa : (n+1 : ℕ) - a.val ≤ (n+1) / 2 ↔ (n+1 : ℕ) / 2 < a.val,
  { rw [val_min_abs_def_pos, val_min_abs_def_pos],
    rw ← not_le at hpa,
    simp only [if_neg ha0, neg_val, hpa, int.coe_nat_sub (le_of_lt a.val_lt)],
    split_ifs,
    all_goals { rw [← int.nat_abs_neg], congr' 1, ring } },
  suffices : (((n+1 : ℕ) % 2) + 2 * ((n + 1) / 2)) - a.val ≤ (n+1) / 2 ↔ (n+1 : ℕ) / 2 < a.val,
  by rwa [nat.mod_add_div] at this,
  suffices : (n + 1) % 2 + (n + 1) / 2 ≤ val a ↔ (n + 1) / 2 < val a,
  by rw [nat.sub_le_iff, two_mul, ← add_assoc, nat.add_sub_cancel, this],
  cases (n + 1 : ℕ).mod_two_eq_zero_or_one with hn0 hn1,
  { split,
    { assume h,
      apply lt_of_le_of_ne (le_trans (nat.le_add_left _ _) h),
      contrapose! haa,
      rw [← zmod.cast_val a, ← haa, neg_eq_iff_add_eq_zero, ← nat.cast_add],
      rw [char_p.cast_eq_zero_iff (zmod (n+1)) (n+1)],
      rw [← two_mul, ← zero_add (2 * _), ← hn0, nat.mod_add_div] },
    { rw [hn0, zero_add], exact le_of_lt } },
  { rw [hn1, add_comm, nat.succ_le_iff] }
end

lemma val_eq_ite_val_min_abs {n : ℕ} [fact (0 < n)] (a : zmod n) :
  (a.val : ℤ) = a.val_min_abs + if a.val ≤ n / 2 then 0 else n :=
by { rw [zmod.val_min_abs_def_pos], split_ifs; simp only [add_zero, sub_add_cancel] }

lemma prime_ne_zero (p q : ℕ) [hp : fact p.prime] [hq : fact q.prime] (hpq : p ≠ q) :
  (q : zmod p) ≠ 0 :=
by rwa [← nat.cast_zero, ne.def, eq_iff_modeq_nat, nat.modeq.modeq_zero_iff,
  ← hp.coprime_iff_not_dvd, nat.coprime_primes hp hq]

end zmod

namespace zmod

variables (p : ℕ) [fact p.prime]

private lemma mul_inv_cancel_aux (a : zmod p) (h : a ≠ 0) : a * a⁻¹ = 1 :=
begin
  obtain ⟨k, rfl⟩ := nat_cast_surjective a,
  apply coe_mul_inv_eq_one,
  apply nat.coprime.symm,
  rwa [nat.prime.coprime_iff_not_dvd ‹p.prime›, ← char_p.cast_eq_zero_iff (zmod p)]
end

/-- Field structure on `zmod p` if `p` is prime. -/
instance : field (zmod p) :=
{ mul_inv_cancel := mul_inv_cancel_aux p,
  inv_zero := inv_zero p,
  .. zmod.comm_ring p,
  .. zmod.has_inv p,
  .. zmod.nontrivial p }

end zmod

lemma ring_hom.ext_zmod {n : ℕ} {R : Type*} [semiring R] (f g : (zmod n) →+* R) : f = g :=
begin
  ext a,
  obtain ⟨k, rfl⟩ := zmod.int_cast_surjective a,
  let φ : ℤ →+* R := f.comp (int.cast_ring_hom (zmod n)),
  let ψ : ℤ →+* R := g.comp (int.cast_ring_hom (zmod n)),
  show φ k = ψ k,
  rw φ.ext_int ψ,
end

namespace zmod
variables {n : ℕ} {R : Type*}

instance subsingleton_ring_hom [semiring R] : subsingleton ((zmod n) →+* R) :=
⟨ring_hom.ext_zmod⟩

instance subsingleton_ring_equiv [semiring R] : subsingleton (zmod n ≃+* R) :=
⟨λ f g, by { rw ring_equiv.coe_ring_hom_inj_iff, apply ring_hom.ext_zmod _ _ }⟩

lemma ring_hom_surjective [ring R] (f : R →+* (zmod n)) :
  function.surjective f :=
begin
  intros k,
  rcases zmod.int_cast_surjective k with ⟨n, rfl⟩,
  refine ⟨n, f.map_int_cast n⟩
end

lemma ring_hom_eq_of_ker_eq [comm_ring R] (f g : R →+* (zmod n))
  (h : f.ker = g.ker) : f = g :=
by rw [← f.lift_of_surjective_comp (zmod.ring_hom_surjective f) g (le_of_eq h),
      ring_hom.ext_zmod (f.lift_of_surjective _ _ _) (ring_hom.id _),
      ring_hom.id_comp]

end zmod<|MERGE_RESOLUTION|>--- conflicted
+++ resolved
@@ -362,10 +362,9 @@
 lemma cast_int_cast' (k : ℤ) : ((k : zmod n) : R) = k :=
 cast_int_cast (dvd_refl _) k
 
-<<<<<<< HEAD
 instance (R : Type*) [comm_ring R] [char_p R n] : algebra (zmod n) R :=
 (zmod.cast_hom (dvd_refl n) R).to_algebra
-=======
+
 variables (R)
 
 lemma cast_hom_injective : function.injective (zmod.cast_hom (dvd_refl n) R) :=
@@ -394,7 +393,6 @@
 of characteristic `n` and cardinality `n`. -/
 noncomputable def ring_equiv [fintype R] (h : fintype.card R = n) : zmod n ≃+* R :=
 ring_equiv.of_bijective _ (zmod.cast_hom_bijective R h)
->>>>>>> 3a591e8b
 
 end char_eq
 
