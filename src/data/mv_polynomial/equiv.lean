--- conflicted
+++ resolved
@@ -54,11 +54,7 @@
 
 /-- The ring isomorphism between multivariable polynomials in no variables and the ground ring. -/
 @[simps]
-<<<<<<< HEAD
-def pempty_ring_equiv : mv_polynomial pempty α ≃+* α :=
-=======
 def pempty_ring_equiv : mv_polynomial pempty R ≃+* R :=
->>>>>>> 3986e978
 { to_fun    := mv_polynomial.eval₂ (ring_hom.id _) $ pempty.elim,
   inv_fun   := C,
   left_inv  := is_id (C.comp (eval₂_hom (ring_hom.id _) pempty.elim))
@@ -72,11 +68,7 @@
 polynomials over the ground ring.
 -/
 @[simps]
-<<<<<<< HEAD
-def punit_ring_equiv : mv_polynomial punit α ≃+* polynomial α :=
-=======
 def punit_ring_equiv : mv_polynomial punit R ≃+* polynomial R :=
->>>>>>> 3986e978
 { to_fun    := eval₂ polynomial.C (λu:punit, polynomial.X),
   inv_fun   := polynomial.eval₂ mv_polynomial.C (X punit.star),
   left_inv  :=
@@ -101,11 +93,7 @@
 
 /-- The ring isomorphism between multivariable polynomials induced by an equivalence of the variables.  -/
 @[simps]
-<<<<<<< HEAD
-def ring_equiv_of_equiv (e : β ≃ γ) : mv_polynomial β α ≃+* mv_polynomial γ α :=
-=======
 def ring_equiv_of_equiv (e : S₁ ≃ S₂) : mv_polynomial S₁ R ≃+* mv_polynomial S₂ R :=
->>>>>>> 3986e978
 { to_fun    := rename e,
   inv_fun   := rename e.symm,
   left_inv  := λ p, by simp only [rename_rename, (∘), e.symm_apply_apply]; exact rename_id p,
@@ -115,15 +103,9 @@
 
 /-- The ring isomorphism between multivariable polynomials induced by a ring isomorphism of the ground ring. -/
 @[simps]
-<<<<<<< HEAD
-def ring_equiv_congr [comm_semiring γ] (e : α ≃+* γ) : mv_polynomial β α ≃+* mv_polynomial β γ :=
-{ to_fun    := map (e : α →+* γ),
-  inv_fun   := map (e.symm : γ →+* α),
-=======
 def ring_equiv_congr [comm_semiring S₂] (e : R ≃+* S₂) : mv_polynomial S₁ R ≃+* mv_polynomial S₁ S₂ :=
 { to_fun    := map (e : R →+* S₂),
   inv_fun   := map (e.symm : S₂ →+* R),
->>>>>>> 3986e978
   left_inv  := assume p,
     have (e.symm : S₂ →+* R).comp (e : R →+* S₂) = ring_hom.id _,
     { ext a, exact e.symm_apply_apply a },
@@ -152,17 +134,6 @@
 eval₂.is_semiring_hom _ _
 
 @[simp]
-<<<<<<< HEAD
-lemma sum_to_iter_C (a : α) : sum_to_iter α β γ (C a) = C (C a) :=
-eval₂_C _ _ a
-
-@[simp]
-lemma sum_to_iter_Xl (b : β) : sum_to_iter α β γ (X (sum.inl b)) = X b :=
-eval₂_X _ _ (sum.inl b)
-
-@[simp]
-lemma sum_to_iter_Xr (c : γ) : sum_to_iter α β γ (X (sum.inr c)) = C (X c) :=
-=======
 lemma sum_to_iter_C (a : R) : sum_to_iter R S₁ S₂ (C a) = C (C a) :=
 eval₂_C _ _ a
 
@@ -172,7 +143,6 @@
 
 @[simp]
 lemma sum_to_iter_Xr (c : S₂) : sum_to_iter R S₁ S₂ (X (sum.inr c)) = C (X c) :=
->>>>>>> 3986e978
 eval₂_X _ _ (sum.inr c)
 
 /--
@@ -196,15 +166,9 @@
 
 /-- A helper function for `sum_ring_equiv`. -/
 @[simps]
-<<<<<<< HEAD
-def mv_polynomial_equiv_mv_polynomial [comm_semiring δ]
-  (f : mv_polynomial β α →+* mv_polynomial γ δ)
-  (g : mv_polynomial γ δ →+* mv_polynomial β α)
-=======
 def mv_polynomial_equiv_mv_polynomial [comm_semiring S₃]
   (f : mv_polynomial S₁ R →+* mv_polynomial S₂ S₃)
   (g : mv_polynomial S₂ S₃ →+* mv_polynomial S₁ R)
->>>>>>> 3986e978
   (hfgC : ∀a, f (g (C a)) = C a)
   (hfgX : ∀n, f (g (X n)) = X n)
   (hgfC : ∀a, g (f (C a)) = C a)
@@ -240,15 +204,9 @@
 The ring isomorphism between multivariable polynomials in `option S₁` and
 polynomials with coefficients in `mv_polynomial S₁ R`.
 -/
-<<<<<<< HEAD
-def option_equiv_left : mv_polynomial (option β) α ≃+* polynomial (mv_polynomial β α) :=
-(ring_equiv_of_equiv α $ (equiv.option_equiv_sum_punit.{0} β).trans (equiv.sum_comm _ _)).trans $
-(sum_ring_equiv α _ _).trans $
-=======
 def option_equiv_left : mv_polynomial (option S₁) R ≃+* polynomial (mv_polynomial S₁ R) :=
 (ring_equiv_of_equiv R $ (equiv.option_equiv_sum_punit.{0} S₁).trans (equiv.sum_comm _ _)).trans $
 (sum_ring_equiv R _ _).trans $
->>>>>>> 3986e978
 punit_ring_equiv _
 
 /--
