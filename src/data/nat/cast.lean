/-
Copyright (c) 2014 Mario Carneiro. All rights reserved.
Released under Apache 2.0 license as described in the file LICENSE.
Authors: Mario Carneiro

Natural homomorphism from the natural numbers into a monoid with one.
-/
import tactic.interactive algebra.order algebra.ordered_group algebra.ring
import tactic.norm_cast

namespace nat
variables {α : Type*}

section
variables [has_zero α] [has_one α] [has_add α]

/-- Canonical homomorphism from `ℕ` to a type `α` with `0`, `1` and `+`. -/
protected def cast : ℕ → α
| 0     := 0
| (n+1) := cast n + 1

@[priority 10] instance cast_coe : has_coe ℕ α := ⟨nat.cast⟩

@[simp, norm_cast] theorem cast_zero : ((0 : ℕ) : α) = 0 := rfl

theorem cast_add_one (n : ℕ) : ((n + 1 : ℕ) : α) = n + 1 := rfl

@[simp, norm_cast, priority 500]
theorem cast_succ (n : ℕ) : ((succ n : ℕ) : α) = n + 1 := rfl

@[simp, norm_cast] theorem cast_ite (P : Prop) [decidable P] (m n : ℕ) :
  (((ite P m n) : ℕ) : α) = ite P (m : α) (n : α) :=
by { split_ifs; refl, }
end

@[simp, norm_cast] theorem cast_one [add_monoid α] [has_one α] : ((1 : ℕ) : α) = 1 := zero_add _

@[simp, norm_cast] theorem cast_add [add_monoid α] [has_one α] (m) : ∀ n, ((m + n : ℕ) : α) = m + n
| 0     := (add_zero _).symm
| (n+1) := show ((m + n : ℕ) : α) + 1 = m + (n + 1), by rw [cast_add n, add_assoc]

/-- `coe : ℕ → α` as an `add_monoid_hom`. -/
def cast_add_monoid_hom (α : Type*) [add_monoid α] [has_one α] : ℕ →+ α :=
{ to_fun := coe,
  map_add' := cast_add,
  map_zero' := cast_zero }

lemma coe_cast_add_monoid_hom [add_monoid α] [has_one α] : (cast_add_monoid_hom α : ℕ → α) = coe := rfl

@[simp, norm_cast] theorem cast_bit0 [add_monoid α] [has_one α] (n : ℕ) : ((bit0 n : ℕ) : α) = bit0 n := cast_add _ _

@[simp, norm_cast] theorem cast_bit1 [add_monoid α] [has_one α] (n : ℕ) : ((bit1 n : ℕ) : α) = bit1 n :=
by rw [bit1, cast_add_one, cast_bit0]; refl

lemma cast_two {α : Type*} [semiring α] : ((2 : ℕ) : α) = 2 := by simp

@[simp, norm_cast] theorem cast_pred [add_group α] [has_one α] : ∀ {n}, 0 < n → ((n - 1 : ℕ) : α) = n - 1
| (n+1) h := (add_sub_cancel (n:α) 1).symm

@[simp, norm_cast] theorem cast_sub [add_group α] [has_one α] {m n} (h : m ≤ n) : ((n - m : ℕ) : α) = n - m :=
eq_sub_of_add_eq $ by rw [← cast_add, nat.sub_add_cancel h]

@[simp, norm_cast] theorem cast_mul [semiring α] (m) : ∀ n, ((m * n : ℕ) : α) = m * n
| 0     := (mul_zero _).symm
| (n+1) := (cast_add _ _).trans $
show ((m * n : ℕ) : α) + m = m * (n + 1), by rw [cast_mul n, left_distrib, mul_one]

/-- `coe : ℕ → α` as a `ring_hom` -/
def cast_ring_hom (α : Type*) [semiring α] : ℕ →+* α :=
{ to_fun := coe,
  map_one' := cast_one,
  map_mul' := cast_mul,
  .. cast_add_monoid_hom α }

lemma coe_cast_ring_hom [semiring α] : (cast_ring_hom α : ℕ → α) = coe := rfl

theorem mul_cast_comm [semiring α] (a : α) (n : ℕ) : a * n = n * a :=
by induction n; simp [left_distrib, right_distrib, *]

@[simp] theorem cast_nonneg [linear_ordered_semiring α] : ∀ n : ℕ, 0 ≤ (n : α)
| 0     := le_refl _
| (n+1) := add_nonneg (cast_nonneg n) zero_le_one

@[simp, norm_cast] theorem cast_le [linear_ordered_semiring α] : ∀ {m n : ℕ}, (m : α) ≤ n ↔ m ≤ n
| 0     n     := by simp [zero_le]
| (m+1) 0     := by simpa [not_succ_le_zero] using
  lt_add_of_nonneg_of_lt (@cast_nonneg α _ m) zero_lt_one
| (m+1) (n+1) := (add_le_add_iff_right 1).trans $
  (@cast_le m n).trans $ (add_le_add_iff_right 1).symm

@[simp, norm_cast] theorem cast_lt [linear_ordered_semiring α] {m n : ℕ} : (m : α) < n ↔ m < n :=
by simpa [-cast_le] using not_congr (@cast_le α _ n m)

@[simp] theorem cast_pos [linear_ordered_semiring α] {n : ℕ} : (0 : α) < n ↔ 0 < n :=
by rw [← cast_zero, cast_lt]

lemma cast_add_one_pos [linear_ordered_semiring α] (n : ℕ) : 0 < (n : α) + 1 :=
  add_pos_of_nonneg_of_pos n.cast_nonneg zero_lt_one

<<<<<<< HEAD
@[simp, move_cast] theorem cast_min [decidable_linear_ordered_semiring α] {a b : ℕ} : (↑(min a b) : α) = min a b :=
=======
@[simp, norm_cast] theorem cast_min [decidable_linear_ordered_semiring α] {a b : ℕ} : (↑(min a b) : α) = min a b :=
>>>>>>> d40662f5
by by_cases a ≤ b; simp [h, min]

@[simp, norm_cast] theorem cast_max [decidable_linear_ordered_semiring α] {a b : ℕ} : (↑(max a b) : α) = max a b :=
by by_cases a ≤ b; simp [h, max]

@[simp, norm_cast] theorem abs_cast [decidable_linear_ordered_comm_ring α] (a : ℕ) : abs (a : α) = a :=
abs_of_nonneg (cast_nonneg a)

end nat

lemma add_monoid_hom.eq_nat_cast {A} [add_monoid A] [has_one A] (f : ℕ →+ A) (h1 : f 1 = 1) :
  ∀ n : ℕ, f n = n
| 0 := by simp only [nat.cast_zero, f.map_zero]
| (n+1) := by simp only [nat.cast_succ, f.map_add, add_monoid_hom.eq_nat_cast n, h1]

@[simp] lemma ring_hom.eq_nat_cast {R} [semiring R] (f : ℕ →+* R) (n : ℕ) : f n = n :=
f.to_add_monoid_hom.eq_nat_cast f.map_one n

@[simp] lemma ring_hom.map_nat_cast {R S} [semiring R] [semiring S] (f : R →+* S) (n : ℕ) :
  f n = n :=
(f.comp (nat.cast_ring_hom R)).eq_nat_cast n

<<<<<<< HEAD
@[simp, squash_cast] theorem nat.cast_id (n : ℕ) : ↑n = n :=
((ring_hom.id ℕ).eq_nat_cast n).symm
=======
@[simp, norm_cast] theorem nat.cast_id (n : ℕ) : ↑n = n :=
((ring_hom.id ℕ).eq_nat_cast n).symm
>>>>>>> d40662f5
<|MERGE_RESOLUTION|>--- conflicted
+++ resolved
@@ -97,11 +97,7 @@
 lemma cast_add_one_pos [linear_ordered_semiring α] (n : ℕ) : 0 < (n : α) + 1 :=
   add_pos_of_nonneg_of_pos n.cast_nonneg zero_lt_one
 
-<<<<<<< HEAD
-@[simp, move_cast] theorem cast_min [decidable_linear_ordered_semiring α] {a b : ℕ} : (↑(min a b) : α) = min a b :=
-=======
 @[simp, norm_cast] theorem cast_min [decidable_linear_ordered_semiring α] {a b : ℕ} : (↑(min a b) : α) = min a b :=
->>>>>>> d40662f5
 by by_cases a ≤ b; simp [h, min]
 
 @[simp, norm_cast] theorem cast_max [decidable_linear_ordered_semiring α] {a b : ℕ} : (↑(max a b) : α) = max a b :=
@@ -124,10 +120,5 @@
   f n = n :=
 (f.comp (nat.cast_ring_hom R)).eq_nat_cast n
 
-<<<<<<< HEAD
-@[simp, squash_cast] theorem nat.cast_id (n : ℕ) : ↑n = n :=
-((ring_hom.id ℕ).eq_nat_cast n).symm
-=======
 @[simp, norm_cast] theorem nat.cast_id (n : ℕ) : ↑n = n :=
-((ring_hom.id ℕ).eq_nat_cast n).symm
->>>>>>> d40662f5
+((ring_hom.id ℕ).eq_nat_cast n).symm