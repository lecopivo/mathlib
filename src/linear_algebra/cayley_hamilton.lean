--- conflicted
+++ resolved
@@ -87,25 +87,11 @@
 
 @[simp] lemma characteristic_matrix_apply_eq (m : matrix n n R) (i : n) :
   characteristic_matrix m i i = (X : polynomial R) - C (m i i) :=
-<<<<<<< HEAD
-begin
-  erw sub_left_inj, simp [scalar],
-end
-
-@[simp] lemma characteristic_matrix_apply_ne (m : matrix n n R) (i j : n) (h : i ≠ j) :
-  characteristic_matrix m i j = - C (m i j) :=
-begin
-  rw ← zero_sub,
-  erw sub_left_inj,
-  simp [scalar, h],
-end
-=======
 by simp only [characteristic_matrix, sub_left_inj, pi.sub_apply, scalar_apply_eq]
 
 @[simp] lemma characteristic_matrix_apply_ne (m : matrix n n R) (i j : n) (h : i ≠ j) :
   characteristic_matrix m i j = - C (m i j) :=
 by simp only [characteristic_matrix, pi.sub_apply, scalar_apply_ne _ _ _ h, zero_sub]
->>>>>>> 98cd7801
 
 lemma r (p : polynomial R) :
   baz (p • 1) = p.map (algebra_map R (matrix n n R)) :=
