--- conflicted
+++ resolved
@@ -36,11 +36,7 @@
 @[to_additive]
 lemma prod_antidiagonal_swap {n : ℕ} {f : ℕ × ℕ → M} :
   ∏ p in antidiagonal n, f p.swap = ∏ p in antidiagonal n, f p :=
-<<<<<<< HEAD
-by { nth_rewrite 1 ← map_swap_antidiagonal, rw [prod_map], refl } 
-=======
 by { nth_rewrite 1 ← map_swap_antidiagonal, rw [prod_map], refl }
->>>>>>> 575a55e2
 
 lemma prod_antidiagonal_succ' {n : ℕ} {f : ℕ × ℕ → M} :
   ∏ p in antidiagonal (n + 1), f p = f (n + 1, 0) * ∏ p in antidiagonal n, f (p.1, p.2 + 1) :=
